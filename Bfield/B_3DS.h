/**
 * @file B_3DS.h
 * @brief Header file for B_3DS.c
 */
#ifndef B_3DS_H
#define B_3DS_H
#include "../ascot5.h"
#include "../error.h"
<<<<<<< HEAD
#include "../spline/interp2Dcomp.h"
#include "../spline/interp3D.h"
=======
#include "../spline/interp.h"
>>>>>>> 80445110

/**
 * @brief 3D magnetic field parameters on the host
 */
typedef struct {
    int psigrid_n_r;     /**< Number of R grid points in psi data             */
    int psigrid_n_z;     /**< Number of z grid points in psi data             */
    real psigrid_r_min;  /**< Minimum R grid point in psi data [m]            */
    real psigrid_r_max;  /**< Maximum R grid point in psi data [m]            */
    real psigrid_r_grid; /**< R grid interval in psi data [m]                 */
    real psigrid_z_min;  /**< Minimum z grid point in psi data [m]            */
    real psigrid_z_max;  /**< Maximum z grid point in psi data [m]            */
    real psigrid_z_grid; /**< z grid interval in psi data [m]                 */

    int Bgrid_n_r;       /**< Number of R grid points in B data               */
    int Bgrid_n_z;       /**< Number of z grid points in B data               */
    real Bgrid_r_min;    /**< Minimum R coordinate in the grid in B data [m]  */
    real Bgrid_r_max;    /**< Maximum R coordinate in the grid in B data [m]  */
    real Bgrid_r_grid;   /**< R grid interval in B data [m]                   */
    real Bgrid_z_min;    /**< Minimum z coordinate in the grid in B data [m]  */
    real Bgrid_z_max;    /**< Maximum z coordinate in the grid in B data [m]  */
    real Bgrid_z_grid;   /**< z grid interval in B data [m]                   */
    int Bgrid_n_phi;     /**< Number of phi grid points in B data             */
    real Bgrid_phi_min;  /**< Minimum phi grid point in B data [rad]          */
    real Bgrid_phi_max;  /**< Maximum phi grid point in B data [rad]          */
    real Bgrid_phi_grid; /**< phi grid interval in B data [rad]               */

    real psi0;           /**< Poloidal flux value at magnetic axis [V*s*m^-1] */
    real psi1;           /**< Poloidal flux value at separatrix [V*s*m^-1]    */
    real axis_r;         /**< R coordinate of magnetic axis [m]               */
    real axis_z;         /**< z coordinate of magnetic axis [m]               */
    int offload_array_length; /**< Number of elements in offload_array        */
} B_3DS_offload_data;

/**
 * @brief 3D magnetic field parameters on the target
 */
typedef struct {
    real psi0;           /**< Poloidal flux value at magnetic axis [v*s*m^-1] */
    real psi1;           /**< Poloidal flux value at separatrix [V*s*m^-1]    */
    real axis_r;         /**< R coordinate of magnetic axis [m]               */
    real axis_z;         /**< z coordinate of magnetic axis [m]               */
    interp2D_data psi;   /**< 2D psi interpolation data struct                */
    interp3D_data B_r;   /**< 3D B_r interpolation data struct                */
    interp3D_data B_phi; /**< 3D B_phi interpolation data struct              */
    interp3D_data B_z;   /**< 3D B_z interpolation data struct                */
} B_3DS_data;

int B_3DS_init_offload(B_3DS_offload_data* offload_data, real** offload_array);
void B_3DS_free_offload(B_3DS_offload_data* offload_data, real** offload_array);

#pragma omp declare target
void B_3DS_init(B_3DS_data* Bdata, B_3DS_offload_data* offload_data,
                real* offload_array);
#pragma omp declare simd uniform(Bdata)
a5err B_3DS_eval_psi(real psi[1], real r, real phi, real z, B_3DS_data* Bdata);
#pragma omp declare simd uniform(Bdata)
a5err B_3DS_eval_psi_dpsi(real psi_dpsi[4], real r, real phi, real z,
                          B_3DS_data* Bdata);
#pragma omp declare simd uniform(Bdata)
a5err B_3DS_eval_rho(real rho[1], real psi, B_3DS_data* Bdata);
#pragma omp declare simd uniform(Bdata)
a5err B_3DS_eval_rho_drho(real rho_drho[4], real r, real phi, real z,
                          B_3DS_data* Bdata);
#pragma omp declare simd uniform(Bdata)
a5err B_3DS_eval_B(real B[3], real r, real phi, real z, B_3DS_data* Bdata);
#pragma omp declare simd uniform(Bdata)
a5err B_3DS_eval_B_dB(real B_dB[12], real r, real phi, real z,
                      B_3DS_data* Bdata);
#pragma omp declare simd uniform(Bdata)
real B_3DS_get_axis_r(B_3DS_data* Bdata);
#pragma omp declare simd uniform(Bdata)
real B_3DS_get_axis_z(B_3DS_data* Bdata);
#pragma omp end declare target
#endif<|MERGE_RESOLUTION|>--- conflicted
+++ resolved
@@ -6,12 +6,7 @@
 #define B_3DS_H
 #include "../ascot5.h"
 #include "../error.h"
-<<<<<<< HEAD
-#include "../spline/interp2Dcomp.h"
-#include "../spline/interp3D.h"
-=======
 #include "../spline/interp.h"
->>>>>>> 80445110
 
 /**
  * @brief 3D magnetic field parameters on the host
