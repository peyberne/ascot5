--- conflicted
+++ resolved
@@ -218,15 +218,9 @@
         p[i].anum   = anum;
         p[i].znum   = znum;
         p[i].charge = 1 * CONST_E;
-<<<<<<< HEAD
-        p[i].mass = mass;
-        p[i].id = i+1;
-        p[i].time = time;
-=======
         p[i].mass   = mass;
         p[i].id     = i+1;
-        p[i].time   = 0;
->>>>>>> 054524c9
+        p[i].time   = time;
 
         #pragma omp atomic
         totalIonized += 0.5 * mass * pow(math_norm(vxyz), 2);
