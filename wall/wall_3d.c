--- conflicted
+++ resolved
@@ -238,18 +238,14 @@
  * @param w pointer to wall data
  * @param offload_array the offload array
  */
-<<<<<<< HEAD
 void wall_3d_init_octree(wall_3d_offload_data* w, real* offload_array,
                          int** tree_array) {
-=======
-void wall_3d_init_octree(wall_3d_data* w, real* offload_array) {
 
 
     if (w->n > 1000000){
         print_out(VERBOSE_NORMAL, "Starting to initialize 3D-wall octree with %d triangles.\n", w->n);
     }
 
->>>>>>> ca072608
     /* construct the octree and store triangles there */
     octree_node* tree;
     octree_create(&tree, w->xmin, w->xmax, w->ymin, w->ymax, w->zmin, w->zmax,
