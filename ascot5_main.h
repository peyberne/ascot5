--- conflicted
+++ resolved
@@ -18,40 +18,13 @@
     real** B_offload_array, real** E_offload_array, real** plasma_offload_array,
     real** neutral_offload_array, real** wall_offload_array,
     int** wall_int_offload_array, real** boozer_offload_array,
-    real** mhd_offload_array, real** offload_array, int** int_offload_array);
+    real** mhd_offload_array, real** asigma_offload_array, real** offload_array,
+    int** int_offload_array);
 
-<<<<<<< HEAD
 int prepare_markers(
     sim_offload_data* sim, int mpi_size, int mpi_rank, int n_tot,
     input_particle** pin, particle_state** pout, int* nprts,
     real* B_offload_array);
-=======
-int offload(
-		sim_offload_data *sim,
-		real** B_offload_array,
-		real** E_offload_array,
-		real** plasma_offload_array,
-		real** neutral_offload_array,
-		real** wall_offload_array,
-		int**  wall_int_offload_array,
-		real** boozer_offload_array,
-		real** mhd_offload_array,
-                real** asigma_offload_array,
-		int n_tot,
-		int mpi_rank,
-		int mpi_size,
-		int mpi_root,
-		char *qid,
-		int *nprts,
-		input_particle **p,
-	    int* n_gathered,
-	    real **offload_array,
-		int  **int_offload_array,
-	    offload_package *offload_data,
-		particle_state** ps,
-	    real** diag_offload_array
-);
->>>>>>> ce4b410c
 
 int write_rungroup(
     sim_offload_data* sim, int mpi_size, int mpi_rank, int mpi_root,
