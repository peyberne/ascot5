/**
 * @file error.h
 * @brief Error module for ASCOT5.
 *
 * Contains error codes, their interpretation, and a function to raise errors.
 */
#ifndef ERROR_H
#define ERROR_H

#include <math.h>
#include <stdio.h>

/**
 * @brief Simulation error flag
 */
typedef unsigned long int a5err;

/**
 * @brief Enum type for indicating which file error originated from.
 *
 * Assign unique value for each type just in case. Do not use zero! Please use
 * running numbering and put the latest entry last.
 */
typedef enum error_file {
    EF_MCCC_WIENER       =   1, /**< Error is from mccc_wiener.c              */
    EF_MCCC_PUSH         =   2, /**< Error is from mccc_push.c                */
    EF_MCCC_COEFS        =   3, /**< Error is from mccc_coefs.c               */
    EF_MCCC              =   4, /**< Error is from mccc.c                     */
    EF_STEP_FO_VPA       =   5, /**< Error is from step_fo_vpa.c              */
    EF_STEP_GC_CASHKARP  =   6, /**< Error is from step_gc_cashkarp.c         */
    EF_STEP_GC_RK4       =   7, /**< Error is from step_gc_rk4.c              */
    EF_N0_3D             =   8, /**< Error is from N0_3D.c                    */
    EF_N0_ST             =   9, /**< Error is from N0_ST.c                    */
    EF_B_3DS             =  10, /**< Error is from B_3DS.c                    */
    EF_B_2DS             =  11, /**< Error is from B_2DS.c                    */
    EF_B_STS             =  12, /**< Error is from B_STS.c                    */
    EF_B_GS              =  13, /**< Error is from B_GS.c                     */
    EF_PLASMA_1D         =  14, /**< Error is from plasma_1DS.c               */
    EF_PLASMA_1DS        =  15, /**< Error is from plasma_1DS.c               */
    EF_PLASMA            =  16, /**< Error is from plasma.c                   */
    EF_E_FIELD           =  17, /**< Error is from E_field.c                  */
    EF_NEUTRAL           =  18, /**< Error is from neutral.c                  */
    EF_E_1DS             =  19, /**< Error is from E_1DS.c                    */
    EF_B_FIELD           =  20, /**< Error is from B_field.c                  */
    EF_PARTICLE          =  21, /**< Error is from particle.c                 */
<<<<<<< HEAD
    EF_B_3DST            =  22, /**< Error is from B_3DST.c                   */
    EF_E_3D              =  23, /**< Error is from E_3D.c                     */
    EF_E_3DS             =  24,  /**< Error is from E_3DS.c                   */
    EF_E_3DST            =  25  /**< Error is from E_3DST.c                   */
=======
    EF_BOOZER            =  22, /**< Error is from boozer.c                   */
    EF_MHD               =  23  /**< Error is from mhd.c                      */
>>>>>>> 45cb2c70
}error_file;

/**
 * @brief Enum type for indicating type of error.
 *
 * Assign unique value for each type just in case. Do not use zero! Please use
 * running numbering and put the latest entry last.
 */
typedef enum error_type {
    ERR_INPUT_EVALUATION  =   1, /**< Failure when evaluating input data     */
    ERR_UNKNOWN_INPUT     =   2, /**< Input data type not regonizable        */
    ERR_INPUT_UNPHYSICAL  =   3, /**< Input evaluation result is unphysical  */
    ERR_MARKER_UNPHYSICAL =   4, /**< Some of marker fields are unphysical   */
    ERR_INVALID_TIMESTEP  =   5, /**< Time step is zero, NaN or too small    */
    ERR_WIENER_ARRAY      =   6, /**< Wiener array is full or inconsistent   */
    ERR_INTEGRATION       =   7  /**< Integrating marker coordinates yield
                                      unphysical results                     */
}error_type;

#pragma omp declare target
/**
 * @brief Raise a new error
 *
 * This is a SIMD function.
 *
 * @param type type of error
 * @param line line number this function is called from; use macro __LINE__ here
 * @param file file this function is called from
 *
 * @return error containing info on error type and line and file error happened
 */
#pragma omp declare simd
static inline a5err error_raise(error_type type, int line, error_file file) {
    a5err err = 0;
    err += (a5err)(type);
    err += (a5err)(line*256);
    err += (a5err)(file*256*1024);
    return err;
}
#pragma omp end declare target

void error_parse(a5err err, int* msg, int* line, int* file);

void error_parse2str(a5err err, char* msg, char* line, char* file);

#endif<|MERGE_RESOLUTION|>--- conflicted
+++ resolved
@@ -43,15 +43,12 @@
     EF_E_1DS             =  19, /**< Error is from E_1DS.c                    */
     EF_B_FIELD           =  20, /**< Error is from B_field.c                  */
     EF_PARTICLE          =  21, /**< Error is from particle.c                 */
-<<<<<<< HEAD
-    EF_B_3DST            =  22, /**< Error is from B_3DST.c                   */
-    EF_E_3D              =  23, /**< Error is from E_3D.c                     */
-    EF_E_3DS             =  24,  /**< Error is from E_3DS.c                   */
-    EF_E_3DST            =  25  /**< Error is from E_3DST.c                   */
-=======
     EF_BOOZER            =  22, /**< Error is from boozer.c                   */
-    EF_MHD               =  23  /**< Error is from mhd.c                      */
->>>>>>> 45cb2c70
+    EF_MHD               =  23, /**< Error is from mhd.c                      */
+    EF_B_3DST            =  24, /**< Error is from B_3DST.c                   */
+    EF_E_3D              =  25, /**< Error is from E_3D.c                     */
+    EF_E_3DS             =  26,  /**< Error is from E_3DS.c                   */
+    EF_E_3DST            =  27  /**< Error is from E_3DST.c                   */
 }error_file;
 
 /**
