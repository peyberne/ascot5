CC=h5cc


ifdef TRAP_FPE
	DEFINES+=-DTRAP_FPE=$(TRAP_FPE)
	CFLAGS+= -fsignaling-nans -ftrapping-math
endif

ifdef NSIMD
	DEFINES+=-DNSIMD=$(NSIMD)
endif

ifdef TARGET
    DEFINES+=-DTARGET=$(TARGET)
endif

ifdef VERBOSE
	DEFINES+=-DVERBOSE=$(VERBOSE)
else
	DEFINES+=-DVERBOSE=1
endif

ifeq ($(SINGLEPRECISION),1)
	DEFINES+=-DSINGLEPRECISION
endif

ifeq ($(MPI),1)
	DEFINES+=-DMPI
	CC=h5pcc
endif

ifeq ($(RANDOM),MKL)
	DEFINES+=-DRANDOM_MKL
	CFLAGS+=-mkl
	ifdef RANDOM_MKL_RNG
		DEFINES+=-DRANDOM_MKL_RNG=$(RANDOM_MKL_RNG)
	endif
else ifeq ($(RANDOM),GSL)
	DEFINES+=-DRANDOM_GSL
	CFLAGS+=-lgsl -lgslcblas
else ifeq ($(RANDOM),LCG)
	DEFINES+=-DRANDOM_LCG
endif

ifneq ($(CC),h5cc)
	ifneq ($(CC),h5pcc)
		CFLAGS+=-lhdf5 -lhdf5_hl
	endif
endif

CFLAGS+=-O2 -lm -Wall -fopenmp -fPIC -std=c11 $(DEFINES) $(FLAGS)

# Write CFLAGS and CC to a file to be included into output
$(shell echo "#define CFLAGS " $(CFLAGS) > compiler_flags.h)
$(shell echo "#define CC " $(CC) >> compiler_flags.h)

SIMDIR = simulate/
SIMHEADERS = $(wildcard $(SIMDIR)simulate*.h $(SIMDIR)atomic.h)
SIMOBJS = $(patsubst %.c,%.o,$(wildcard $(SIMDIR)simulate*.c) $(SIMDIR)atomic.c)

STEPDIR = $(SIMDIR)step/
STEPHEADERS = $(wildcard $(STEPDIR)step*.h)
STEPOBJS = $(patsubst %.c,%.o,$(wildcard $(STEPDIR)step*.c))

MCCCDIR = $(SIMDIR)mccc/
MCCCHEADERS = $(wildcard $(MCCCDIR)mccc*.h)
MCCCOBJS = $(patsubst %.c,%.o,$(wildcard $(MCCCDIR)mccc*.c))

DIAGDIR = diag/
DIAGHEADERS = $(wildcard $(DIAGDIR)diag*.h $(DIAGDIR)dist*.h)
DIAGOBJS = $(patsubst %.c,%.o,$(wildcard $(DIAGDIR)diag*.c $(DIAGDIR)dist*.c))

BFDIR = Bfield/
BFHEADERS = $(wildcard $(BFDIR)B_*.h)
BFOBJS = $(patsubst %.c,%.o,$(wildcard $(BFDIR)B_*.c))

EFDIR = Efield/
EFHEADERS = $(wildcard $(EFDIR)E_*.h)
EFOBJS = $(patsubst %.c,%.o,$(wildcard $(EFDIR)E_*.c))

PLSDIR = plasma/
PLSHEADERS =  $(wildcard $(PLSDIR)plasma_*.h)
PLSOBJS = $(patsubst %.c,%.o,$(wildcard $(PLSDIR)plasma_*.c))

WALLDIR = wall/
WALLHEADERS = $(wildcard $(WALLDIR)wall_*.h)
WALLOBJS = $(patsubst %.c,%.o,$(wildcard $(WALLDIR)wall_*.c))

HDF5IODIR = hdf5io/
HDF5IOHEADERS = $(wildcard $(HDF5IODIR)hdf5*.h)
HDF5IOOBJS = $(patsubst %.c,%.o,$(wildcard $(HDF5IODIR)hdf5*.c))

N0DIR = neutral/
N0HEADERS =  $(wildcard $(N0DIR)N0_*.h)
N0OBJS = $(patsubst %.c,%.o,$(wildcard $(N0DIR)N0_*.c))

MHDDIR = mhd/
MHDHEADERS =  $(wildcard $(MHDDIR)mhd_*.h)
MHDOBJS = $(patsubst %.c,%.o,$(wildcard $(MHDDIR)mhd_*.c))

ASIGMADIR = asigma/
ASIGMAHEADERS = $(wildcard $(ASIGMADIR)asigma_*.h)
ASIGMAOBJS = $(patsubst %.c,%.o,$(wildcard $(ASIGMADIR)asigma_*.c))

LINTDIR = linint/
LINTHEADERS =  $(wildcard $(LINTDIR)linint*.h)
LINTOBJS = $(patsubst %.c,%.o,$(wildcard $(LINTDIR)linint*.c))

SPLINEDIR = spline/
SPLINEHEADERS  = $(wildcard $(SPLINEDIR)spline.h $(SPLINEDIR)interp.h)
SPLINEOBJS  = $(patsubst %.c,%.o,$(wildcard $(SPLINEDIR)spline*.c \
						$(SPLINEDIR)interp*.c))

UTESTDIR = unit_tests/
DOCDIR = doc/

HEADERS=ascot5.h math.h consts.h list.h octree.h physlib.h error.h \
	$(DIAGHEADERS) $(BFHEADERS) $(EFHEADERS) $(WALLHEADERS) \
	$(MCCCHEADERS) $(STEPHEADERS) $(SIMHEADERS) $(HDF5IOHEADERS) \
	$(PLSHEADERS) $(N0HEADERS) $(MHDHEADERS) $(ASIGMAHEADERS) \
	$(LINTHEADERS) $(SPLINEHEADERS) \
	neutral.h plasma.h particle.h endcond.h B_field.h gctransform.h \
	E_field.h wall.h simulate.h diag.h offload.h boozer.h mhd.h \
	random.h print.h hdf5_interface.h suzuki.h nbi.h biosaw.h \
<<<<<<< HEAD
	mpi_interface.h boschhale.h libascot_mem.h
=======
	asigma.h mpi_interface.h libascot_mem.h
>>>>>>> 49387165

OBJS= math.o list.o octree.o error.c \
	$(DIAGOBJS)  $(BFOBJS) $(EFOBJS) $(WALLOBJS) \
	$(MCCCOBJS) $(STEPOBJS) $(SIMOBJS) $(HDF5IOOBJS) \
	$(PLSOBJS) $(N0OBJS) $(MHDOBJS) $(ASIGMAOBJS) $(LINTOBJS) \
	$(SPLINEOBJS) \
	neutral.o plasma.o particle.o endcond.o B_field.o gctransform.o \
	E_field.o wall.o simulate.o diag.o offload.o boozer.o mhd.o \
	random.o print.c hdf5_interface.o suzuki.o nbi.o biosaw.o \
<<<<<<< HEAD
	mpi_interface.o boschhale.o
=======
	asigma.o mpi_interface.o
>>>>>>> 49387165

BINS=test_math test_nbi test_bsearch \
	test_wall_2d test_plasma test_random \
	test_wall_3d test_B test_offload test_E \
<<<<<<< HEAD
	test_interp1Dcomp test_linint3D test_N0 \
	test_spline ascot5_main bbnbi5 test_diag_orb \
	test_afsi
=======
	test_interp1Dcomp test_linint3D test_N0 test_N0_1D \
	test_spline ascot5_main bbnbi5 test_diag_orb test_asigma
>>>>>>> 49387165

ifdef NOGIT
	DUMMY_GIT_INFO := $(shell touch gitver.h)
else
	GET_GIT_INFO := $(shell bash gitver.sh)
endif

all: $(BINS)

libascot: libascot.so
	true

libascot.so: CFLAGS+=-fPIC -shared

ifeq ($(CC),h5cc)
libascot.so: CFLAGS+=-shlib
endif

ifeq ($(CC),h5pcc)
libascot.so: CFLAGS+=-shlib
endif

libascot.so: libascot.o ascot5_main.o libascot_mem.o $(OBJS)
	$(CC) $(CFLAGS) -o $@ $^

ascot5_main: ascot5_main.o $(OBJS)
	$(CC) -o $@ $^ $(CFLAGS)

bbnbi5: bbnbi5.o $(OBJS)
	$(CC) -o $@ $^ $(CFLAGS)

doc:
	doxygen Doxyfile

test_B: $(UTESTDIR)test_B.o $(OBJS)
	$(CC) -o $@ $^ $(CFLAGS)

test_diag_orb: $(UTESTDIR)test_diag_orb.o $(OBJS)
	$(CC) -o $@ $^ $(CFLAGS)

test_wall_3d: $(UTESTDIR)test_wall_3d.o $(OBJS)
	$(CC) -o $@ $^ $(CFLAGS)

test_math: $(UTESTDIR)test_math.o $(OBJS)
	$(CC) -o $@ $^ $(CFLAGS)

test_wall_2d: $(UTESTDIR)test_wall_2d.o $(OBJS)
	$(CC) -o $@ $^ $(CFLAGS)

test_offload: $(UTESTDIR)test_offload.o
	$(CC) -o $@ $^ $(CFLAGS)

test_E: $(UTESTDIR)test_E.o $(OBJS)
	$(CC) -o $@ $^ $(CFLAGS)

test_interp1Dcomp: $(UTESTDIR)test_interp1Dcomp.o $(OBJS)
	$(CC) -o $@ $^ $(CFLAGS)

test_plasma: $(UTESTDIR)test_plasma.o $(OBJS)
	$(CC) -o $@ $^ $(CFLAGS)

test_random: $(UTESTDIR)test_random.o $(OBJS)
	$(CC) -o $@ $^ $(CFLAGS)

test_linint3D: $(UTESTDIR)test_linint3D.o $(OBJS)
	$(CC) -o $@ $^ $(CFLAGS)

test_N0: $(UTESTDIR)test_N0.o $(OBJS)
	$(CC) -o $@ $^ $(CFLAGS)

test_bsearch: $(UTESTDIR)test_bsearch.o $(OBJS)
	$(CC) -o $@ $^ $(CFLAGS)

test_afsi: $(UTESTDIR)test_afsi.o $(OBJS)
	$(CC) -o $@ $^ $(CFLAGS)

test_nbi: $(UTESTDIR)test_nbi.o $(OBJS)
	$(CC) -o $@ $^ $(CFLAGS)

test_spline: $(UTESTDIR)test_spline.o $(OBJS)
	$(CC) -o $@ $^ $(CFLAGS)

test_asigma: $(UTESTDIR)test_asigma.o $(OBJS)
	$(CC) -o $@ $^ $(CFLAGS)

%.o: %.c $(HEADERS) Makefile
	$(CC) -c -o $@ $< $(CFLAGS)

<<<<<<< HEAD
ASCOTPY2_HEADERFILES=particle.h hdf5_interface.h ascot5.h mpi_interface.h simulate.h afsi.h \
	ascot5_main.h offload.h diag.h libascot_mem.h wall.h hdf5io/hdf5_wall.h
=======
ASCOTPY2_HEADERFILES=particle.h hdf5_interface.h ascot5.h mpi_interface.h simulate.h \
	ascot5_main.h offload.h diag.h libascot_mem.h wall.h hdf5io/hdf5_wall.h \
	Bfield/B_STS.h B_field.h hdf5io/hdf5_bfield.h
>>>>>>> 49387165

ascotpy2.py : libascot.so
	clang2py -l libascot.so -o $@  \
		$(ASCOTPY2_HEADERFILES) \
		--clang-args="-I/usr/include/hdf5/serial"
# The above hdf5-include folder should not be hardcoded...

clean:
	@rm -f *.o *.so *.test *.optrpt $(BINS) $(SIMDIR)*.o $(STEPDIR)*.o \
		$(MCCCDIR)*.o $(HDF5IODIR)*.o $(PLSDIR)*.o $(DIAGDIR)*.o \
		$(BFDIR)*.o $(EFDIR)*.o $(WALLDIR)*.o $(MHDDIR)*.o \
		$(N0DIR)*.o $(ASIGMADIR)*.o $(LINTDIR)*.o $(SPLINEDIR)*.o \
	        $(UTESTDIR)*.o *.pyc
	@rm -rf $(DOCDIR)
	@rm -f gitver.h<|MERGE_RESOLUTION|>--- conflicted
+++ resolved
@@ -122,11 +122,7 @@
 	neutral.h plasma.h particle.h endcond.h B_field.h gctransform.h \
 	E_field.h wall.h simulate.h diag.h offload.h boozer.h mhd.h \
 	random.h print.h hdf5_interface.h suzuki.h nbi.h biosaw.h \
-<<<<<<< HEAD
-	mpi_interface.h boschhale.h libascot_mem.h
-=======
-	asigma.h mpi_interface.h libascot_mem.h
->>>>>>> 49387165
+	asigma.h boschhale.h mpi_interface.h libascot_mem.h
 
 OBJS= math.o list.o octree.o error.c \
 	$(DIAGOBJS)  $(BFOBJS) $(EFOBJS) $(WALLOBJS) \
@@ -136,23 +132,14 @@
 	neutral.o plasma.o particle.o endcond.o B_field.o gctransform.o \
 	E_field.o wall.o simulate.o diag.o offload.o boozer.o mhd.o \
 	random.o print.c hdf5_interface.o suzuki.o nbi.o biosaw.o \
-<<<<<<< HEAD
-	mpi_interface.o boschhale.o
-=======
-	asigma.o mpi_interface.o
->>>>>>> 49387165
+	asigma.o mpi_interface.o boschhale.o
 
 BINS=test_math test_nbi test_bsearch \
 	test_wall_2d test_plasma test_random \
 	test_wall_3d test_B test_offload test_E \
-<<<<<<< HEAD
-	test_interp1Dcomp test_linint3D test_N0 \
-	test_spline ascot5_main bbnbi5 test_diag_orb \
+	test_interp1Dcomp test_linint3D test_N0 test_N0_1D \
+	test_spline ascot5_main bbnbi5 test_diag_orb test_asigma \
 	test_afsi
-=======
-	test_interp1Dcomp test_linint3D test_N0 test_N0_1D \
-	test_spline ascot5_main bbnbi5 test_diag_orb test_asigma
->>>>>>> 49387165
 
 ifdef NOGIT
 	DUMMY_GIT_INFO := $(shell touch gitver.h)
@@ -241,14 +228,9 @@
 %.o: %.c $(HEADERS) Makefile
 	$(CC) -c -o $@ $< $(CFLAGS)
 
-<<<<<<< HEAD
-ASCOTPY2_HEADERFILES=particle.h hdf5_interface.h ascot5.h mpi_interface.h simulate.h afsi.h \
-	ascot5_main.h offload.h diag.h libascot_mem.h wall.h hdf5io/hdf5_wall.h
-=======
 ASCOTPY2_HEADERFILES=particle.h hdf5_interface.h ascot5.h mpi_interface.h simulate.h \
 	ascot5_main.h offload.h diag.h libascot_mem.h wall.h hdf5io/hdf5_wall.h \
-	Bfield/B_STS.h B_field.h hdf5io/hdf5_bfield.h
->>>>>>> 49387165
+	Bfield/B_STS.h B_field.h hdf5io/hdf5_bfield.h afsi.h
 
 ascotpy2.py : libascot.so
 	clang2py -l libascot.so -o $@  \
