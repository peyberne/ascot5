--- conflicted
+++ resolved
@@ -121,11 +121,7 @@
 	$(PLSOBJS) $(N0OBJS) $(LINTOBJS) $(SPLINEOBJS) \
 	neutral.o plasma.o particle.o endcond.o B_field.o gctransform.o \
 	E_field.o wall.o simulate.o diag.o offload.o \
-<<<<<<< HEAD
-	random.o print.o hdf5_interface.o
-=======
 	random.o print.c hdf5_interface.o suzuki.o nbi.o
->>>>>>> ee9464ce
 
 BINS=test_math test_nbi test_bsearch \
 	test_wall_2d test_plasma test_random \
