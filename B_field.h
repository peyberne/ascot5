--- conflicted
+++ resolved
@@ -25,15 +25,11 @@
  * field instance must have a corresponding type.
  */
 typedef enum B_field_type {
-<<<<<<< HEAD
-  B_field_type_GS, B_field_type_2DS, B_field_type_3DS, B_field_type_3DS_T, B_field_type_STS, B_field_type_TC
-=======
     B_field_type_GS,  /**< Analytic magnetic field                          */
     B_field_type_2DS, /**< Spline-interpolated axisymmetric  magnetic field */
     B_field_type_3DS, /**< Spline-interpolated 3D magnetic field            */
     B_field_type_STS, /**< Spline-interpolated stellarator magnetic field   */
     B_field_type_TC   /**< Trivial Cartesian magnetic field                 */
->>>>>>> ac73b4bd
 } B_field_type;
 
 /**
@@ -46,16 +42,6 @@
  * the type of the data is declared with the "type" field.
  */
 typedef struct {
-<<<<<<< HEAD
-    B_field_type type;
-    B_GS_offload_data BGS;
-    B_2DS_offload_data B2DS;
-    B_3DS_offload_data B3DS;
-    B_3DS_T_offload_data B3DST;
-    B_STS_offload_data BSTS;
-    B_TC_offload_data BTC;
-    int offload_array_length;
-=======
     B_field_type type;        /**< Magnetic field type wrapped by this struct */
     B_GS_offload_data BGS;    /**< GS field or NULL if not active             */
     B_2DS_offload_data B2DS;  /**< 2DS field or NULL if not active            */
@@ -63,7 +49,6 @@
     B_STS_offload_data BSTS;  /**< STS field or NULL if not active            */
     B_TC_offload_data BTC;    /**< TC field or NULL if not active             */
     int offload_array_length; /**< Allocated offload array length             */
->>>>>>> ac73b4bd
 } B_field_offload_data;
 
 /**
@@ -76,22 +61,13 @@
  * the type of the data is declared with the "type" field.
  */
 typedef struct {
-<<<<<<< HEAD
-    B_field_type type;
-    B_GS_data BGS;
-    B_2DS_data B2DS;
-    B_3DS_data B3DS;
-    B_3DS_T_data B3DST;
-    B_STS_data BSTS;
-    B_TC_data BTC;
-=======
     B_field_type type; /**< Magnetic field type wrapped by this struct */
     B_GS_data BGS;     /**< GS field or NULL if not active             */
     B_2DS_data B2DS;   /**< 2DS field or NULL if not active            */
     B_3DS_data B3DS;   /**< 3DS field or NULL if not active            */
+    B_3DS_T_data B3DST;/**< 3DST field or NULL if not active           */
     B_STS_data BSTS;   /**< STS field or NULL if not active            */
     B_TC_data BTC;     /**< TC field or NULL if not active             */
->>>>>>> ac73b4bd
 } B_field_data;
 
 int B_field_init_offload(B_field_offload_data* offload_data,
