--- conflicted
+++ resolved
@@ -105,18 +105,14 @@
                                    offload_array, qid);
     }
 
-<<<<<<< HEAD
-    hdf5_gen_path("/bfield/B_3DST-XXXXXXXXXX", qid, path);
+    hdf5_gen_path("/bfield/B_3DST_XXXXXXXXXX", qid, path);
     if( !hdf5_find_group(f, path) ) {
         offload_data->type = B_field_type_3DST;
         err = hdf5_bfield_read_3DST(f, &(offload_data->B3DST),
                                    offload_array, qid);
     }
 
-    hdf5_gen_path("/bfield/B_STS-XXXXXXXXXX", qid, path);
-=======
     hdf5_gen_path("/bfield/B_STS_XXXXXXXXXX", qid, path);
->>>>>>> b2cb35db
     if( !hdf5_find_group(f, path) ) {
         offload_data->type = B_field_type_STS;
         err = hdf5_bfield_read_STS(f, &(offload_data->BSTS),
