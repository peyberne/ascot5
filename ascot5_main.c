/**
 * @file ascot5_main.c
 * @brief ASCOT5 stand-alone program
 *
 * This program reads data from input HDF5 file, simulates the given markers,
 * and writes the output data to a HDF5 file.
 *
 * The input and output files can be separate.
 *
 * Example:
 *
 *     ascot5_main --in=in --out=out
 *
 * Here "in" refers to in.h5 where input data is located and "out" to out.h5
 * where results will be stored. If no input argument is given the data is read
 * from ascot.h5. If not output argument is given the results are stored in the
 * input file.
 *
 * This program assumes that the input file contains magnetic field, electric
 * field, plasma, wall, and neutral data along with markers and options. See
 * hdf5_input.c for details. This program uses the input fields that are marked
 * as active (the HDF5 file can contain multiple instances of same input types
 * but only the active one is used here).
 *
 * The results are stored under /results/ group in output HDF5 file. The group
 * is created if one does not exists. For each run a specific "run" group is
 * created, which has the format run-XXXXXXXXXX, where "XXXXXXXXXX" is randomly
 * generated identification number (QID). The run group holds information when
 * the run was started, which input fields were used (referenced by their QIDs),
 * and at least the marker initial and end states if the simulation succeeded.
 * Also any other diagnostic data that was used is stored there.
 *
 * This program uses MPI by dividing the number of markers equally to all MPI
 * processes. The markers are not suffled so user is advised to do it beforehand
 * to ensure work is evenly distributed. A single MPI process can be simulated
 * with:
 *
 *     ascot5_main --mpi_size=size --mpi_rank=rank
 *
 * where size refers to number of MPI processes and rank is the process being
 * run (between [0, size-1]). Running the program this way does not use MPI.
 * This is intended to be used in Condor-like environments.
 *
 * You can add a description of the simulation as:
 *
 * ascot5_main --d="This is a test run"
 *
 * which is written in HDF5 file at the run group specific to this simulation.
 *
 * In addition to output data, the simulation progress may be written in
 * *.stdout files with each MPI process having dedicated file. See ascot5.h for
 * details.
 */
#define _XOPEN_SOURCE 500 /**< drand48 requires POSIX 1995 standard */
#include <getopt.h>
#include <math.h>
#include <omp.h>
#include <stdlib.h>
#include <string.h>
#include <time.h>
#include "ascot5.h"
#include "consts.h"
#include "math.h"
#include "wall.h"
#include "diag.h"
#include "B_field.h"
#include "plasma.h"
#include "print.h"
#include "simulate.h"
#include "particle.h"
#include "endcond.h"
#include "hdf5_interface.h"
#include "offload.h"
#include "gitver.h"
#include "mpi_interface.h"

#ifdef TRAP_FPE
#include <fenv.h>
#endif

int read_arguments(int argc, char** argv, sim_offload_data* sim);
void marker_summary(particle_state* p, int n);

/**
 * @brief Main function for ascot5_main
 *
 * This function calls functions that read input data from the disk, and
 * functions that initialize the offload data structs and offload arrays.
 * Actual simulation is done by calling simulate(). Once the simulation has been
 * completed, offload arrays are deallocated and the results are written to the
 * disk.
 *
 * MPI level parallelisation is done here as well as the offloading.
 *
 * @param  argc argument count of the command line arguments
 * @param  argv argument vector of the command line arguments
 *
 * @return Zero if simulation was completed
 */
int main(int argc, char** argv) {

#ifdef TRAP_FPE
	/* This will raise floating point exceptions */
    feenableexcept(FE_DIVBYZERO| FE_INVALID | FE_OVERFLOW);
	/*
	 * If you are hunting a specific exception, you can disable the exceptions in other parts
	 * of the code by surrounding it with: */
    /*
     * fedisableexcept(FE_DIVBYZERO | FE_INVALID | FE_OVERFLOW);
     *  --- your  code here ---
     * feenableexcept(FE_DIVBYZERO  | FE_INVALID | FE_OVERFLOW);
     *
     * */

#endif


    /* Read and parse command line arguments */
    sim_offload_data sim;
    if( read_arguments(argc, argv, &sim) ) {
        abort();
        return 1;
    }

    /* Get MPI rank and set qid for the run*/
    char qid[11];
    hdf5_generate_qid(qid);

    int mpi_rank, mpi_size, mpi_root;
    mpi_interface_init(argc, argv, &sim, &mpi_rank, &mpi_size, &mpi_root);

    print_out0(VERBOSE_MINIMAL, mpi_rank,
               "ASCOT5_MAIN\n");

#ifdef GIT_VERSION
    print_out0(VERBOSE_MINIMAL, mpi_rank,
               "Tag %s\nBranch %s\n\n", GIT_VERSION, GIT_BRANCH);
#else
    print_out0(VERBOSE_MINIMAL, mpi_rank,
               "Not under version control\n\n");
#endif

    print_out0(VERBOSE_NORMAL, mpi_rank,
               "Initialized MPI, rank %d, size %d.\n", mpi_rank, mpi_size);

    /* Total number of markers to be simulated */
    int n_tot;

    /* Marker input struct */
    input_particle* p;

    /* Offload data arrays that are allocated when input is read */
    real* B_offload_array;
    real* E_offload_array;
    real* plasma_offload_array;
    real* neutral_offload_array;
    real* wall_offload_array;
    real* boozer_offload_array;
    real* mhd_offload_array;

    /* Read input from the HDF5 file */
    if( hdf5_interface_read_input(&sim,
                                  hdf5_input_options | hdf5_input_bfield |
                                  hdf5_input_efield  | hdf5_input_plasma |
                                  hdf5_input_neutral | hdf5_input_wall |
                                  hdf5_input_marker | hdf5_input_boozer |
                                  hdf5_input_mhd,
                                  &B_offload_array, &E_offload_array,
                                  &plasma_offload_array, &neutral_offload_array,
<<<<<<< HEAD
                                  &wall_offload_array, &boozer_offload_array,
                                  &mhd_offload_array, &p, &n) ) {
=======
                                  &wall_offload_array, &p, &n_tot) ) {
>>>>>>> e6cbd7e5
        print_out0(VERBOSE_MINIMAL, mpi_rank,
                   "\nInput reading or initializing failed.\n"
                   "See stderr for details.\n");
        abort();
        return 1;
    };
    simulate_init_offload(&sim);

    /* Pack offload data into single array and free individual offload arrays */
    /* B_offload_array is needed for marker evaluation and is freed later */
    real* offload_array;
    offload_package offload_data;
    offload_init_offload(&offload_data, &offload_array);
    offload_pack(&offload_data, &offload_array, B_offload_array,
                 sim.B_offload_data.offload_array_length);

    offload_pack(&offload_data, &offload_array, E_offload_array,
                 sim.E_offload_data.offload_array_length);
    E_field_free_offload(&sim.E_offload_data, &E_offload_array);

    offload_pack(&offload_data, &offload_array, plasma_offload_array,
                 sim.plasma_offload_data.offload_array_length);
    plasma_free_offload(&sim.plasma_offload_data, &plasma_offload_array);

    offload_pack(&offload_data, &offload_array, neutral_offload_array,
                 sim.neutral_offload_data.offload_array_length);
    neutral_free_offload(&sim.neutral_offload_data, &neutral_offload_array);

    offload_pack(&offload_data, &offload_array, wall_offload_array,
                 sim.wall_offload_data.offload_array_length);
    wall_free_offload(&sim.wall_offload_data, &wall_offload_array);

    offload_pack(&offload_data, &offload_array, boozer_offload_array,
                 sim.boozer_offload_data.offload_array_length);
    boozer_free_offload(&sim.boozer_offload_data, &boozer_offload_array);

    offload_pack(&offload_data, &offload_array, mhd_offload_array,
                 sim.mhd_offload_data.offload_array_length);
    mhd_free_offload(&sim.mhd_offload_data, &mhd_offload_array);

    /* Initialize diagnostics offload data.
     * Separate arrays for host and target */
#ifdef TARGET
    real* diag_offload_array_mic0;
    real* diag_offload_array_mic1;
    diag_init_offload(&sim.diag_offload_data, &diag_offload_array_mic0, n_tot);
    diag_init_offload(&sim.diag_offload_data, &diag_offload_array_mic1, n_tot);
#else
    real* diag_offload_array_host;
    diag_init_offload(&sim.diag_offload_data, &diag_offload_array_host, n_tot);
#endif

    real diag_offload_array_size = sim.diag_offload_data.offload_array_length
        * sizeof(real) / (1024.0*1024.0);
    print_out0(VERBOSE_NORMAL, mpi_rank,
               "Initialized diagnostics, %.1f MB.\n", diag_offload_array_size);

    /* Choose which markers are used in this MPI process. Simply put, markers
     * are divided into mpi_size sequential blocks and the mpi_rank:th block
     * is chosen for this simulation. */
    int start_index, n;
    mpi_my_particles(&start_index, &n, n_tot, mpi_rank, mpi_size);
    p += start_index;

    /* Set up particlestates on host, needs magnetic field evaluation */
    print_out0(VERBOSE_NORMAL, mpi_rank,
               "\nInitializing marker states.\n");
    B_field_data Bdata;
    B_field_init(&Bdata, &sim.B_offload_data, B_offload_array);
    particle_state* ps = (particle_state*) malloc(n * sizeof(particle_state));
    for(int i = 0; i < n; i++) {
        particle_input_to_state(&p[i], &ps[i], &Bdata);
    }
    /* We can now free the Bfield offload array */
    B_field_free_offload(&sim.B_offload_data, &B_offload_array);
    free(p-start_index); // Input markers are no longer required
    print_out0(VERBOSE_NORMAL, mpi_rank,
               "Estimated memory usage %.1f MB.\n",
               (sizeof(real) * n) / (1024.0*1024.0));
    print_out0(VERBOSE_NORMAL, mpi_rank,
               "Marker states initialized.\n");

    if(mpi_rank == mpi_root) {
        /* Initialize results group in the output file */
        print_out0(VERBOSE_IO, mpi_rank, "\nPreparing output.\n")
        if( hdf5_interface_init_results(&sim, qid) ) {
            print_out0(VERBOSE_MINIMAL, mpi_rank,
                       "\nInitializing output failed.\n"
                       "See stderr for details.\n");
            /* Free offload data and terminate */
            goto CLEANUP_FAILURE;
        };
        strcpy(sim.qid, qid);
    }

    particle_state* ps_gathered;
    int n_gathered;

    mpi_gather_particlestate(ps, &ps_gathered, &n_gathered, n_tot,
                             mpi_rank, mpi_size, mpi_root);

    if(mpi_rank == mpi_root) {
        /* Write inistate */
        if(hdf5_interface_write_state(sim.hdf5_out, "inistate", n_gathered, 
                                      ps_gathered)) {
            print_out0(VERBOSE_MINIMAL, mpi_rank,
                       "\n"
                       "Writing inistate failed.\n"
                       "See stderr for details.\n"
                       "\n");
            /* Free offload data and terminate */
            goto CLEANUP_FAILURE;
        }
        print_out0(VERBOSE_NORMAL, mpi_rank,
                   "\nInistate written.\n");
    }

    free(ps_gathered);

    /* Divide markers among host and target */
#ifdef TARGET
    int n_mic = n / TARGET;
    int n_host = 0;
#else
    int n_mic = 0;
    int n_host = n;
#endif

    double mic0_start = 0, mic0_end=0,
        mic1_start=0, mic1_end=0,
        host_start=0, host_end=0;

    fflush(stdout);

    /* Allow threads to spawn threads */
    omp_set_nested(1);

    /* Actual marker simulation happens here. Threads are spawned which
     * distribute the execution between target(s) and host. Both input and
     * diagnostic offload arrays are mapped to target. Simulation is initialized
     * at the target and completed within the simulate() function.*/
    #pragma omp parallel sections num_threads(3)
    {
        /* Run simulation on first target */
#if TARGET >= 1
        #pragma omp section
        {
            mic0_start = omp_get_wtime();

            #pragma omp target device(0) map( \
                ps[0:n_mic], \
                offload_array[0:offload_data.offload_array_length], \
                diag_offload_array_mic0[0:sim.diag_offload_data.offload_array_length] \
            )
            simulate(1, n_mic, ps, &sim, &offload_data, offload_array,
                diag_offload_array_mic0);

            mic0_end = omp_get_wtime();
        }
#endif

        /* Run simulation on second target */
#if TARGET >= 2
        #pragma omp section
        {
            mic1_start = omp_get_wtime();

            #pragma omp target device(1) map( \
                ps[n_mic:2*n_mic], \
                offload_array[0:offload_data.offload_array_length], \
                diag_offload_array_mic1[0:sim.diag_offload_data.offload_array_length] \
            )
            simulate(2, n_mic, ps+n_mic, &sim, &offload_data, offload_array,
                diag_offload_array_mic1);

            mic1_end = omp_get_wtime();
        }
#endif

        /* No target, marker simulation happens where the code execution began.
         * Offloading is only emulated. */
#ifndef TARGET
        #pragma omp section
        {
            host_start = omp_get_wtime();
            simulate(0, n_host, ps+2*n_mic, &sim, &offload_data,
                offload_array, diag_offload_array_host);
            host_end = omp_get_wtime();
        }
#endif
    }

    /* Code execution returns to host. */
    print_out0(VERBOSE_NORMAL, mpi_rank, "mic0 %lf s, mic1 %lf s, host %lf s\n",
        mic0_end-mic0_start, mic1_end-mic1_start, host_end-host_start);

    /* Free input data */
    offload_free_offload(&offload_data, &offload_array);

    mpi_gather_particlestate(ps, &ps_gathered, &n_gathered, n_tot,
                             mpi_rank, mpi_size, mpi_root);

    if(mpi_rank == mpi_root) {

        /* Write endstate */
        if( hdf5_interface_write_state(sim.hdf5_out, "endstate", n_gathered,
                                       ps_gathered)) {
            print_out0(VERBOSE_MINIMAL, mpi_rank,
                   "\nWriting endstate failed.\n"
                   "See stderr for details.\n");
            /* Free offload data and terminate */
            goto CLEANUP_FAILURE;
        }
        print_out0(VERBOSE_NORMAL, mpi_rank,
                   "Endstate written.\n");
    }

    /* Combine diagnostic data and write it to HDF5 file */
    print_out0(VERBOSE_MINIMAL, mpi_rank,
                   "\nCombining and writing diagnostics.\n");
    int err_writediag = 0;
#ifdef TARGET
    diag_sum(&sim.diag_offload_data,
             diag_offload_array_mic0, diag_offload_array_mic1);
    mpi_gather_diag(&sim.diag_offload_data, diag_offload_array_mic0, n_tot,
                    mpi_rank, mpi_size, mpi_root);

    if(mpi_rank == mpi_root) {
        err_writediag = hdf5_interface_write_diagnostics(&sim,
            diag_offload_array_mic0, sim.hdf5_out);
    }
#else
    mpi_gather_diag(&sim.diag_offload_data, diag_offload_array_host, n_tot,
                    mpi_rank, mpi_size, mpi_root);

    if(mpi_rank == mpi_root) {
        err_writediag = hdf5_interface_write_diagnostics(&sim,
            diag_offload_array_host, sim.hdf5_out);
    }
#endif
    if(err_writediag) {
        print_out0(VERBOSE_MINIMAL, mpi_rank,
                   "\nWriting diagnostics failed.\n"
                   "See stderr for details.\n");
        /* Free offload data and terminate */
        goto CLEANUP_FAILURE;
    }
    else {
        print_out0(VERBOSE_MINIMAL, mpi_rank,
                   "Diagnostics written.\n");
    }

    /* Free offload data */

    mpi_interface_finalize();

#ifdef TARGET
    diag_free_offload(&sim.diag_offload_data, &diag_offload_array_mic0);
    diag_free_offload(&sim.diag_offload_data, &diag_offload_array_mic1);
#else
    diag_free_offload(&sim.diag_offload_data, &diag_offload_array_host);
#endif

    if(mpi_rank == mpi_root) {
        marker_summary(ps_gathered, n_gathered);
    }

    free(ps);
    free(ps_gathered);

    print_out0(VERBOSE_MINIMAL, mpi_rank, "\nDone.\n");

    return 0;


/* Free resources in case simulation crashes */
CLEANUP_FAILURE:

    mpi_interface_finalize();

#ifdef TARGET
    diag_free_offload(&sim.diag_offload_data, &diag_offload_array_mic0);
    diag_free_offload(&sim.diag_offload_data, &diag_offload_array_mic1);
#else
    diag_free_offload(&sim.diag_offload_data, &diag_offload_array_host);
#endif

    offload_free_offload(&offload_data, &offload_array);

    free(ps);
    free(ps_gathered);

    abort();
    return 1;
}

/**
 * @brief Read command line arguments and modify sim struct accordingly
 *
 * The command line arguments are in, out, mpi_size, and mpi_rank which
 * correspond to input file, output file, number of MPI processes and
 * the rank of this process. These are stored in simulation offload data struct
 * as (default values, used if the specific argument was not given, are in
 * parenthesis):
 *
 * - sim->hdf5_in     = "in.h5" ("ascot.h5")
 * - sim->hdf5_out    = "out" (sim->hdf5_in is copied here)
 * - sim->mpi_rank    = 0
 * - sim->mpi_size    = 0
 * - sim->desc        = "No description"
 *
 * If the arguments could not be parsed, this function returns a non-zero exit
 * value.
 *
 * @param argc argument count as given to main()
 * @param argv argument vector as given to main()
 * @param sim pointer to offload data struct
 *
 * @return Zero if success
 */
int read_arguments(int argc, char** argv, sim_offload_data* sim) {
    struct option longopts[] = {
        {"in", required_argument, 0, 1},
        {"out", required_argument, 0, 2},
        {"mpi_size", required_argument, 0, 3},
        {"mpi_rank", required_argument, 0, 4},
        {"d", required_argument, 0, 5},
        {"options", required_argument, 0, 6},
        {"bfield",  required_argument, 0, 7},
        {"efield",  required_argument, 0, 8},
        {"marker",  required_argument, 0, 9},
        {"wall",    required_argument, 0, 10},
        {"plasma",  required_argument, 0, 11},
        {"neutral", required_argument, 0, 12},
        {"boozer",  required_argument, 0, 13},
        {"mhd",     required_argument, 0, 14},
        {0, 0, 0, 0}
    };

    // Initialize default values
    sim->hdf5_in[0]     = '\0';
    sim->hdf5_out[0]    = '\0';
    sim->mpi_rank       = 0;
    sim->mpi_size       = 0;
    strcpy(sim->description, "No description.");
    sim->qid_options[0] = '\0';
    sim->qid_bfield[0]  = '\0';
    sim->qid_efield[0]  = '\0';
    sim->qid_marker[0]  = '\0';
    sim->qid_wall[0]    = '\0';
    sim->qid_plasma[0]  = '\0';
    sim->qid_neutral[0] = '\0';
    sim->qid_boozer[0]  = '\0';
    sim->qid_mhd[0]     = '\0';

    // Read user input
    int c;
    while((c = getopt_long(argc, argv, "", longopts, NULL)) != -1) {
        switch(c) {
            case 1:
                strcpy(sim->hdf5_in, optarg);
                break;
            case 2:
                strcpy(sim->hdf5_out, optarg);
                break;
            case 3:
                sim->mpi_size = atoi(optarg);
                break;
            case 4:
                sim->mpi_rank = atoi(optarg);
                break;
            case 5:
                strcpy(sim->description, optarg);
                break;
            case 6:
                strcpy(sim->qid_options, optarg);
                break;
            case 7:
                strcpy(sim->qid_bfield, optarg);
                break;
            case 8:
                strcpy(sim->qid_efield, optarg);
                break;
            case 9:
                strcpy(sim->qid_marker, optarg);
                break;
            case 10:
                strcpy(sim->qid_wall, optarg);
                break;
            case 11:
                strcpy(sim->qid_plasma, optarg);
                break;
            case 12:
                strcpy(sim->qid_neutral, optarg);
                break;
            case 13:
                strcpy(sim->qid_boozer, optarg);
                break;
            case 14:
                strcpy(sim->qid_mhd, optarg);
                break;
            default:
                // Unregonizable argument(s). Tell user how to run ascot5_main
                print_out(VERBOSE_MINIMAL,
                          "\nUnrecognized argument. The valid arguments are:\n");
                print_out(VERBOSE_MINIMAL,
                          "--in input file without .h5 extension (default: ascot)\n");
                print_out(VERBOSE_MINIMAL,
                          "--out output file without .h5 extension (default: same as input)\n");
                print_out(VERBOSE_MINIMAL,
                          "--mpi_size number of independent processes\n");
                print_out(VERBOSE_MINIMAL,
                          "--mpi_rank rank of independent process\n");
                print_out(VERBOSE_MINIMAL,
                          "--d run description maximum of 250 characters\n");
                return 1;
        }
    }

    /* Default value for input file is ascot.h5, and for output same as input
     * file. Adujust hdf5_in and hdf5_out accordingly. For output file, we don't
     * add the .h5 extension here. */
    if(sim->hdf5_in[0] == '\0' && sim->hdf5_out[0] == '\0') {
        // No input, use default values for both
        strcpy(sim->hdf5_in, "ascot.h5");
        strcpy(sim->hdf5_out, "ascot.h5");
    }
    else if(sim->hdf5_in[0] == '\0' && sim->hdf5_out[0] != '\0') {
        // Output file is given but the input file is not
        strcpy(sim->hdf5_in, "ascot.h5");
    }
    else if(sim->hdf5_in[0] != '\0' && sim->hdf5_out[0] == '\0') {
        // Input file is given but the output is not
        strcat(sim->hdf5_in, ".h5");
        strcpy(sim->hdf5_out, sim->hdf5_in);
    }
    else {
        // Both input and output files are given
        strcat(sim->hdf5_in, ".h5");
        strcat(sim->hdf5_out, ".h5");
    }
    return 0;
}

/**
 * @brief Writes a summary of what happened to the markers during simulation
 *
 * This function writes a summary of marker end conditions and possible
 * simulation-time errors. Since simulation can have billions and billions of
 * markers, we only show how many markers had specific error or end condition.
 *
 * End conditions and errors are plotted in human-readable format.
 *
 * @param ps array of marker states after simulation has finished
 * @param n number of markers in the array
 */
void marker_summary(particle_state* ps, int n) {

    print_out(VERBOSE_MINIMAL, "\nSummary of results:\n");

    /* Temporary arrays that are needed to store unique end conditions and
     * errors. We can have at most n different values. */
    int* temp = (int*)malloc(n*sizeof(int));
    int* unique = (int*)malloc(n*sizeof(int));
    int* count = (int*)malloc((n+1)*sizeof(int));

    /* First we find out what the end conditions are */
    for(int i=0; i<n; i++) {
        temp[i] = ps[i].endcond;
    }
    math_uniquecount(temp, unique, count, n);
    count[n] = 0; // This ensures the following while loops are terminated.

    /* Print the end conditions, if marker has multiple end conditions, separate
     * those with "and". */
    int i = 0;
    while(count[i] > 0) {
        // Initialize
        int endconds[32];
        for(int j=0; j<32;j++) {
            endconds[j] = 0;
        }
        char endcondstr[256];
        endcondstr[0] = '\0';

        // Represent all end conditions with a single string and print it
        int j = 0;
        endcond_parse(unique[i], endconds);
        while(endconds[j]) {
            if(j>0) {
                strcat(endcondstr, " and ");
            }
            char temp[256];
            endcond_parse2str(endconds[j], temp);
            strcat(endcondstr, temp);
            j++;
        }
        if(j == 0) {
            sprintf(endcondstr, "Aborted");
        }
        print_out(VERBOSE_MINIMAL, "%9d markers had end condition %s\n",
                  count[i], endcondstr);
        i++;
    }

    // Empty line between end conditions and errors
    print_out(VERBOSE_MINIMAL, "\n");

    // Find all errors
    for(int i=0; i<n; i++) {
        temp[i] = (int)(ps[i].err);
    }
    math_uniquecount(temp, unique, count, n);

    // Go through each unique error and represent is a string
    i = 0;
    while(count[i] > 0) {
        if(unique[i] == 0) {
            // Value 0 indicates no error occurred so skip that
            i++;
            continue;
        }
        char msg[256];
        char line[256];
        char file[256];
        error_parse2str(unique[i], msg, line, file);
        print_out(VERBOSE_MINIMAL,
                  "%9d markers were aborted with an error message:\n"
                  "          %s\n"
                  "          at line %s in %s\n",
                  count[i], msg, line, file);
        i++;
    }

    // If count[0] equals to number of markers and their error field is zero,
    // we have no markers that were aborted.
    if(count[0] == n && unique[0] == 0) {
        print_out(VERBOSE_MINIMAL,
                  "          No markers were aborted.\n");
    }

    // Free temporary arrays
    free(temp);
    free(unique);
    free(count);
}<|MERGE_RESOLUTION|>--- conflicted
+++ resolved
@@ -167,12 +167,8 @@
                                   hdf5_input_mhd,
                                   &B_offload_array, &E_offload_array,
                                   &plasma_offload_array, &neutral_offload_array,
-<<<<<<< HEAD
                                   &wall_offload_array, &boozer_offload_array,
-                                  &mhd_offload_array, &p, &n) ) {
-=======
-                                  &wall_offload_array, &p, &n_tot) ) {
->>>>>>> e6cbd7e5
+                                  &mhd_offload_array, &p, &n_tot) ) {
         print_out0(VERBOSE_MINIMAL, mpi_rank,
                    "\nInput reading or initializing failed.\n"
                    "See stderr for details.\n");
@@ -276,7 +272,7 @@
 
     if(mpi_rank == mpi_root) {
         /* Write inistate */
-        if(hdf5_interface_write_state(sim.hdf5_out, "inistate", n_gathered, 
+        if(hdf5_interface_write_state(sim.hdf5_out, "inistate", n_gathered,
                                       ps_gathered)) {
             print_out0(VERBOSE_MINIMAL, mpi_rank,
                        "\n"
