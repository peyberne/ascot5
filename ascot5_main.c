/**
 * @file ascot5_main.c
 * @brief ASCOT5
 */
#define _XOPEN_SOURCE 500
#include <getopt.h>
#include <math.h>
#ifdef MPI
  #include <mpi.h>
#endif
#include <omp.h>
#include <stdio.h>
#include <stdlib.h>
#include <string.h>
#include <time.h>
#include "ascot5.h"
#include "consts.h"
#include "wall.h"
#include "diag.h"
#include "B_field.h"
#include "plasma.h"
#include "print.h"
#include "simulate.h"
#include "particle.h"
#include "endcond.h"
#include "hdf5io/hdf5_diag.h"
#include "hdf5io/hdf5_input.h"
#include "hdf5io/hdf5_orbits.h"
#include "hdf5io/hdf5_particlestate.h"
#include "offload.h"

int read_options(int argc, char** argv, sim_offload_data* sim);
void generate_qid(char* qid);

int main(int argc, char** argv) {
    /* Prepare simulation parameters and data for offload */
    sim_offload_data sim;
    sim.mpi_rank = 0;
    sim.mpi_size = 1;

    read_options(argc, argv, &sim);

    /* Get MPI rank and set qid for the run.
     * qid rules: The actual random unique qid is used in MPI or single-process
     * runs. If this is a multi-process run (user-defined MPI rank and size),
     * e.g. condor run, we set qid = 5 000 000 000 since 32 bit integers don't
     * go that high. The actual qid is assigned when results are combined. */
    int mpi_rank, mpi_size;
    char qid[] = "5000000000";
#ifdef MPI
    int provided;
    MPI_Init_thread(&argc, &argv, MPI_THREAD_FUNNELED, &provided);
    if(sim.mpi_size == 0) {
        /* Let MPI determine size and rank */
        MPI_Comm_rank(MPI_COMM_WORLD, &mpi_rank);
        MPI_Comm_size(MPI_COMM_WORLD, &mpi_size);
        sim.mpi_rank = mpi_rank;
        sim.mpi_size = mpi_size;
        generate_qid(qid);
    }
    else {
        /* Use user-defined size and rank */
        mpi_rank = sim.mpi_rank;
        mpi_size = sim.mpi_size;
        if(mpi_size == 1) {
            generate_qid(qid);
        }
    }
#else
    if(sim.mpi_size == 0) {
        /* Use default values (single process) */
        mpi_rank = 0;
        mpi_size = 1;
        generate_qid(qid);
    }
    else {
        /* Use user-defined size and rank */
        mpi_rank = sim.mpi_rank;
        mpi_size = sim.mpi_size;
        if(mpi_size == 1) {
            generate_qid(qid);
        }
    }
#endif

    print_out0(VERBOSE_NORMAL, mpi_rank, "Initialized MPI, rank %d, size %d.\n", mpi_rank, mpi_size);

    int err = 0;
    int n;
    input_particle* p;
    real* B_offload_array;
    real* E_offload_array;
    real* plasma_offload_array;
    real* neutral_offload_array;
    real* wall_offload_array;
    err = hdf5_input(&sim, &B_offload_array, &E_offload_array, &plasma_offload_array, 
                     &neutral_offload_array, &wall_offload_array, &p, &n);
    if(err) {return 0;};

    real* offload_array;
    offload_package offload_data;
    offload_init_offload(&offload_data, &offload_array);
    offload_pack(&offload_data, &offload_array, B_offload_array,
                 sim.B_offload_data.offload_array_length);
    offload_pack(&offload_data, &offload_array, E_offload_array,
                 sim.E_offload_data.offload_array_length);
    offload_pack(&offload_data, &offload_array, plasma_offload_array,
                 sim.plasma_offload_data.offload_array_length);
    offload_pack(&offload_data, &offload_array, neutral_offload_array,
                 sim.neutral_offload_data.offload_array_length);
    offload_pack(&offload_data, &offload_array, wall_offload_array,
                 sim.wall_offload_data.offload_array_length);

<<<<<<< HEAD
    #ifndef NOTARGET
        real* diag_offload_array_mic0;
	real* diag_offload_array_mic1;
=======
    #ifdef TARGET
>>>>>>> abdc8408
        diag_init_offload(&sim.diag_offload_data, &diag_offload_array_mic0);
        diag_init_offload(&sim.diag_offload_data, &diag_offload_array_mic1);
    #else
	real* diag_offload_array_host;
        diag_init_offload(&sim.diag_offload_data, &diag_offload_array_host);
    #endif
    
    print_out0(VERBOSE_NORMAL, mpi_rank, "Initialized diagnostics, %.1f MB.\n", sim.diag_offload_data.offload_array_length * sizeof(real) / (1024.0*1024.0));

    /* Set output filename for this MPI process. */
    if(mpi_size == 1) {
	strcat(sim.hdf5_out, ".h5");
    }
    else {
        char temp[256];
        sprintf(temp, "_%06d.h5", mpi_rank);
	strcat(sim.hdf5_out, temp);
    }

    err = hdf5_initoutput(&sim, qid);
    if(err) {return 0;};
    strcpy(sim.qid, qid);

    int start_index = mpi_rank * (n / mpi_size);
    p += start_index;

    if(mpi_rank == mpi_size-1) {
        n = n - mpi_rank * (n / mpi_size);
    }
    else {
        n = n / mpi_size;
    }

    /* Set up particlestates on host, needs magnetic field evaluation */
    B_field_data Bdata;
    B_field_init(&Bdata, &sim.B_offload_data, B_offload_array);

    print_out0(VERBOSE_NORMAL, mpi_rank, "Magnetic field initialization complete.\n");

    particle_state* ps = (particle_state*) malloc(n * sizeof(particle_state));
    for(int i = 0; i < n; i++) {
        particle_input_to_state(&p[i], &ps[i], &Bdata);
    }
    
    hdf5_particlestate_write(sim.hdf5_out, qid, "inistate", n, ps);

    print_out0(VERBOSE_NORMAL, mpi_rank, "Markers initialized and inistate written.\n");

    #ifdef TARGET
        int n_mic = n / TARGET;
        int n_host = 0;
    #else
        int n_mic = 0;
        int n_host = n;
    #endif

    double mic0_start = 0, mic0_end=0, mic1_start=0, mic1_end=0, host_start=0, host_end=0;
    
    fflush(stdout);

    omp_set_nested(1);
    
    #pragma omp parallel sections num_threads(3)
    {
<<<<<<< HEAD
        #ifndef NOTARGET
            #pragma omp section
            {
                mic0_start = omp_get_wtime();
                
                #pragma omp target device(0) map( \
		        ps[0:n_mic],	\
			offload_array[0:offload_data.offload_array_length], \
			diag_offload_array_mic0[0:sim.diag_offload_data.offload_array_length] \
                )
                simulate(1, n_mic, ps, &sim, &offload_data, offload_array,
                         diag_offload_array_mic0);

                mic0_end = omp_get_wtime();
            }

            #pragma omp section
            {
                mic1_start = omp_get_wtime();

                #pragma omp target device(1) map( \
                        ps[n_mic:2*n_mic], \
			offload_array[0:offload_data.offload_array_length], \
			diag_offload_array_mic1[0:sim.diag_offload_data.offload_array_length] \
                )
                simulate(2, n_mic, ps+n_mic, &sim, &offload_data, offload_array,
                         diag_offload_array_mic1);

                mic1_end = omp_get_wtime();
            }

        #endif
            #pragma omp section
            {
                host_start = omp_get_wtime();
        
                simulate(0, n_host, ps+2*n_mic, &sim, &offload_data,
                         offload_array, diag_offload_array_host);

                host_end = omp_get_wtime();
            }
=======
#if TARGET >= 1
        #pragma omp section
        {
            mic0_start = omp_get_wtime();
                
            #pragma omp target device(0) map( \
                ps[0:n_mic], \
                offload_array[0:offload_data.offload_array_length], \
                diag_offload_array_mic0[0:sim.diag_offload_data.offload_array_length] \
            )
            simulate(1, n_mic, ps, &sim, &offload_data, offload_array,
                diag_offload_array_mic0);

            mic0_end = omp_get_wtime();
        }
#endif

#if TARGET >= 2
        #pragma omp section
        {
            mic1_start = omp_get_wtime();

            #pragma omp target device(1) map( \
                ps[n_mic:2*n_mic], \
                offload_array[0:offload_data.offload_array_length], \
                diag_offload_array_mic1[0:sim.diag_offload_data.offload_array_length] \
            )
            simulate(2, n_mic, ps+n_mic, &sim, &offload_data, offload_array,
                diag_offload_array_mic1);

            mic1_end = omp_get_wtime();
        }
#endif

#ifndef TARGET
        #pragma omp section
        {
            host_start = omp_get_wtime();
            simulate(0, n_host, ps+2*n_mic, &sim, &offload_data,
                offload_array, diag_offload_array_host);
            host_end = omp_get_wtime();
        }
#endif
>>>>>>> abdc8408
    }
    /* Code excution returns to host. */

    print_out0(VERBOSE_NORMAL, mpi_rank, "Writing endstate.");

    hdf5_particlestate_write(sim.hdf5_out, qid, "endstate", n, ps);

    print_out0(VERBOSE_NORMAL, mpi_rank, "mic0 %lf s, mic1 %lf s, host %lf s\n",
        mic0_end-mic0_start, mic1_end-mic1_start, host_end-host_start);
    
    /* Combine histograms */
    #ifdef TARGET
        diag_sum(&sim.diag_offload_data, diag_offload_array_mic0,diag_offload_array_mic1);
        hdf5_diag_write(&sim, diag_offload_array_mic0, sim.hdf5_out, qid);
    #else
        hdf5_diag_write(&sim, diag_offload_array_host, sim.hdf5_out, qid);
    #endif
    

    #ifdef MPI
        MPI_Finalize();
    #endif

    B_field_free_offload(&sim.B_offload_data, &B_offload_array);
    plasma_free_offload(&sim.plasma_offload_data, &plasma_offload_array);
    wall_free_offload(&sim.wall_offload_data, &wall_offload_array);
    #ifdef TARGET
        diag_free_offload(&sim.diag_offload_data, &diag_offload_array_mic0);
	diag_free_offload(&sim.diag_offload_data, &diag_offload_array_mic1);
    #else
        diag_free_offload(&sim.diag_offload_data, &diag_offload_array_host);
    #endif
    offload_free_offload(&offload_data, &offload_array);
    
    free(p-start_index);

    print_out0(VERBOSE_MINIMAL, mpi_rank, "Done.\n");

    return 0;
}

int read_options(int argc, char** argv, sim_offload_data* sim) {
    struct option longopts[] = {
        {"in", required_argument, 0, 1},
        {"out", required_argument, 0, 2},
        {"mpi_size", required_argument, 0, 3},
        {"mpi_rank", required_argument, 0, 4},
        {0, 0, 0, 0}
    };

    sim->hdf5_in[0]  = '\0';
    sim->hdf5_out[0] = '\0';
    sim->mpi_rank = 0;
    sim->mpi_size = 0;

    int c;
    while((c = getopt_long(argc, argv, "", longopts, NULL)) != -1) {
        switch(c) {
        case 1:
            strcpy(sim->hdf5_in, optarg);
            break;
        case 2:
            strcpy(sim->hdf5_out, optarg);
            break;
        case 3:
            sim->mpi_size = atoi(optarg);
            break;
        case 4:
            sim->mpi_rank = atoi(optarg);
            break;
        default:
            printf("\nUnrecognized option. The valid parameters are:\n");
            printf("--in input file without .h5 (default: ascot)\n");
            printf("--out output file without .h5 (default: same as input)\n");
            printf("--mpi_size number of independent processes\n");
            printf("--mpi_rank rank of independent process\n");
            abort();
        }
    }
    
    if(sim->hdf5_in[0] == '\0' && sim->hdf5_out[0] == '\0') {
        strcpy(sim->hdf5_in, "ascot.h5");
        strcpy(sim->hdf5_out, "ascot");
    }
    else if(sim->hdf5_in[0] == '\0' && sim->hdf5_out[0] != '\0') {
        strcpy(sim->hdf5_in, "ascot.h5");
    }
    else if(sim->hdf5_in[0] != '\0' && sim->hdf5_out[0] == '\0') {
        strcpy(sim->hdf5_out, sim->hdf5_in);
        strcat(sim->hdf5_in, ".h5");
    }
    else {
        strcat(sim->hdf5_in, ".h5");
    }
    strcpy(sim->outfn, sim->hdf5_out);
    return 0;
}

/** @brief Generate an identification muber 
 *  
 *  qid is a 32 bit unsigned integer, which is represented
 *  in string format. The string is formed by 10 numbers and it
 *  is padded with leading zeroes.
 */
void generate_qid(char* qid) {
    /* Generate 32 bit random integer. */
    srand48( time(NULL) );
    long int qint = -1;
    while(qint < 0) {
        qint = mrand48();
    }
    
    /* Turn it into a string */
    sprintf(qid, "%010lu", (long unsigned int)qint);
}<|MERGE_RESOLUTION|>--- conflicted
+++ resolved
@@ -111,19 +111,15 @@
     offload_pack(&offload_data, &offload_array, wall_offload_array,
                  sim.wall_offload_data.offload_array_length);
 
-<<<<<<< HEAD
-    #ifndef NOTARGET
-        real* diag_offload_array_mic0;
-	real* diag_offload_array_mic1;
-=======
-    #ifdef TARGET
->>>>>>> abdc8408
-        diag_init_offload(&sim.diag_offload_data, &diag_offload_array_mic0);
-        diag_init_offload(&sim.diag_offload_data, &diag_offload_array_mic1);
-    #else
-	real* diag_offload_array_host;
-        diag_init_offload(&sim.diag_offload_data, &diag_offload_array_host);
-    #endif
+#ifdef TARGET
+    real* diag_offload_array_mic0;
+    real* diag_offload_array_mic1;
+    diag_init_offload(&sim.diag_offload_data, &diag_offload_array_mic0);
+    diag_init_offload(&sim.diag_offload_data, &diag_offload_array_mic1);
+#else
+    real* diag_offload_array_host;
+    diag_init_offload(&sim.diag_offload_data, &diag_offload_array_host);
+#endif
     
     print_out0(VERBOSE_NORMAL, mpi_rank, "Initialized diagnostics, %.1f MB.\n", sim.diag_offload_data.offload_array_length * sizeof(real) / (1024.0*1024.0));
 
@@ -182,49 +178,6 @@
     
     #pragma omp parallel sections num_threads(3)
     {
-<<<<<<< HEAD
-        #ifndef NOTARGET
-            #pragma omp section
-            {
-                mic0_start = omp_get_wtime();
-                
-                #pragma omp target device(0) map( \
-		        ps[0:n_mic],	\
-			offload_array[0:offload_data.offload_array_length], \
-			diag_offload_array_mic0[0:sim.diag_offload_data.offload_array_length] \
-                )
-                simulate(1, n_mic, ps, &sim, &offload_data, offload_array,
-                         diag_offload_array_mic0);
-
-                mic0_end = omp_get_wtime();
-            }
-
-            #pragma omp section
-            {
-                mic1_start = omp_get_wtime();
-
-                #pragma omp target device(1) map( \
-                        ps[n_mic:2*n_mic], \
-			offload_array[0:offload_data.offload_array_length], \
-			diag_offload_array_mic1[0:sim.diag_offload_data.offload_array_length] \
-                )
-                simulate(2, n_mic, ps+n_mic, &sim, &offload_data, offload_array,
-                         diag_offload_array_mic1);
-
-                mic1_end = omp_get_wtime();
-            }
-
-        #endif
-            #pragma omp section
-            {
-                host_start = omp_get_wtime();
-        
-                simulate(0, n_host, ps+2*n_mic, &sim, &offload_data,
-                         offload_array, diag_offload_array_host);
-
-                host_end = omp_get_wtime();
-            }
-=======
 #if TARGET >= 1
         #pragma omp section
         {
@@ -268,7 +221,6 @@
             host_end = omp_get_wtime();
         }
 #endif
->>>>>>> abdc8408
     }
     /* Code excution returns to host. */
 
