--- conflicted
+++ resolved
@@ -165,21 +165,12 @@
     if( hdf5_interface_read_input(&sim,
                                   hdf5_input_options | hdf5_input_bfield |
                                   hdf5_input_efield  | hdf5_input_plasma |
-<<<<<<< HEAD
                                   hdf5_input_neutral | hdf5_input_wall   |
                                   hdf5_input_marker  | hdf5_input_boozer |
-                                  hdf5_input_mhd,
+                                  hdf5_input_mhd     | hdf5_input_asigma,
                                   &B_offload_array, &E_offload_array,
                                   &plasma_offload_array, &neutral_offload_array,
                                   &wall_offload_array,  &wall_int_offload_array,
-=======
-                                  hdf5_input_neutral | hdf5_input_wall |
-                                  hdf5_input_marker | hdf5_input_boozer |
-                                  hdf5_input_mhd | hdf5_input_asigma,
-                                  &B_offload_array, &E_offload_array,
-                                  &plasma_offload_array, &neutral_offload_array,
-                                  &wall_offload_array, &wall_int_offload_array,
->>>>>>> ce4b410c
                                   &boozer_offload_array, &mhd_offload_array,
                                   &asigma_offload_array,
                                   &p, &n_tot) ) {
@@ -207,7 +198,7 @@
             &sim, &offload_data, &B_offload_array, &E_offload_array,
             &plasma_offload_array, &neutral_offload_array, &wall_offload_array,
             &wall_int_offload_array, &boozer_offload_array, &mhd_offload_array,
-            &offload_array, &int_offload_array) ) {
+            &asigma_offload_array, &offload_array, &int_offload_array) ) {
         goto CLEANUP_FAILURE;
     }
 
@@ -227,38 +218,10 @@
     /* Free input data */
     offload_free_offload(&offload_data, &offload_array, &int_offload_array);
 
-<<<<<<< HEAD
     /* Write output and clean */
     if( write_output(&sim, mpi_rank, mpi_root, pout, n_tot,
                      diag_offload_array) ) {
         goto CLEANUP_FAILURE;
-=======
-    if ( offload(
-    		&sim,
-    		&B_offload_array,
-    		&E_offload_array,
-    		&plasma_offload_array,
-    		&neutral_offload_array,
-    		&wall_offload_array,
-            &wall_int_offload_array,
-    		&boozer_offload_array,
-    		&mhd_offload_array,
-                &asigma_offload_array,
-    		n_tot,
-    		mpi_rank,
-    		mpi_size,
-    		mpi_root,
-    		qid,
-    		&nprts,
-    		&p,
-    	    &n_gathered,
-    	    &offload_array,
-    	    &int_offload_array,
-    	    &offload_data,
-    		&ps,
-    	    &diag_offload_array   ) ) {
-    	goto CLEANUP_FAILURE;
->>>>>>> ce4b410c
     }
     diag_free_offload(&sim.diag_offload_data, &diag_offload_array);
 
@@ -367,7 +330,8 @@
     real** B_offload_array, real** E_offload_array, real** plasma_offload_array,
     real** neutral_offload_array, real** wall_offload_array,
     int** wall_int_offload_array, real** boozer_offload_array,
-    real** mhd_offload_array, real** offload_array, int** int_offload_array) {
+    real** mhd_offload_array, real** asigma_offload_array, real** offload_array,
+    int** int_offload_array) {
 
     /* Pack offload data into single array and free individual offload arrays */
     simulate_init_offload(sim);
@@ -468,7 +432,6 @@
     free(ps_gathered);
 
     return 0;
-
 }
 
 
@@ -900,171 +863,4 @@
     free(temp);
     free(unique);
     free(count);
-}
-
-
-<<<<<<< HEAD
-/**
- * @brief Free marker array and diagnostics data.
- *
- * This function is required for the Python interface.
- *
- * @param sim simulation offload data struct
- * @param ps pointer to the marker array to be freed
- * @param diag_offload_array diagnostics offload array to be freed
- *
- * @return zero on success
- */
-int free_simulation_output(
-    sim_offload_data* sim, particle_state **ps, real** diag_offload_array){
-    free(*ps);
-    *ps = NULL;
-    diag_free_offload(&sim->diag_offload_data, diag_offload_array);
-=======
-int offload(
-		sim_offload_data *sim,
-		real** B_offload_array,
-		real** E_offload_array,
-		real** plasma_offload_array,
-		real** neutral_offload_array,
-		real** wall_offload_array,
-		int** wall_int_offload_array,
-		real** boozer_offload_array,
-		real** mhd_offload_array,
-                real** asigma_offload_array,
-		int n_tot,
-		int mpi_rank,
-		int mpi_size,
-		int mpi_root,
-		char *qid,
-		int *nprts,
-		input_particle **p,
-	    int* n_gathered,
-	    real **offload_array,
-        int  **int_offload_array,
-	    offload_package *offload_data,
-		particle_state** ps,
-	    real** diag_offload_array
-
-){
-
-    particle_state* ps_gathered;
-
-    int int_offload_array_length;
-
-
-
-    simulate_init_offload(sim);
-
-    /* Pack offload data into single array and free individual offload arrays */
-    /* B_offload_array is needed for marker evaluation and is freed later */
-
-    offload_init_offload(offload_data, offload_array);
-    offload_pack(offload_data, offload_array, *B_offload_array,
-                 sim->B_offload_data.offload_array_length);
-
-    offload_pack(offload_data, offload_array, *E_offload_array,
-                 sim->E_offload_data.offload_array_length);
-    E_field_free_offload(&sim->E_offload_data, E_offload_array);
-
-    offload_pack(offload_data, offload_array, *plasma_offload_array,
-                 sim->plasma_offload_data.offload_array_length);
-    plasma_free_offload(&sim->plasma_offload_data, plasma_offload_array);
-
-    offload_pack(offload_data, offload_array, *neutral_offload_array,
-                 sim->neutral_offload_data.offload_array_length);
-    neutral_free_offload(&sim->neutral_offload_data, neutral_offload_array);
-
-    offload_pack(offload_data, offload_array, *wall_offload_array,
-                 sim->wall_offload_data.offload_array_length);
-    int_offload_array_length = sim->wall_offload_data.w3d.int_offload_array_length;
-    *int_offload_array = (int*) malloc(int_offload_array_length*sizeof(int));
-    memcpy(*int_offload_array, *wall_int_offload_array, int_offload_array_length*sizeof(int));
-    wall_free_offload(&sim->wall_offload_data, wall_offload_array,
-                      wall_int_offload_array);
-
-    offload_pack(offload_data, offload_array, *boozer_offload_array,
-                 sim->boozer_offload_data.offload_array_length);
-    boozer_free_offload(&sim->boozer_offload_data, boozer_offload_array);
-
-    offload_pack(offload_data, offload_array, *mhd_offload_array,
-                 sim->mhd_offload_data.offload_array_length);
-    mhd_free_offload(&sim->mhd_offload_data, mhd_offload_array);
-
-    /* Initialize diagnostics offload data.
-     * Separate arrays for host and target */
-    diag_init_offload(&sim->diag_offload_data, diag_offload_array, n_tot);
-
-    real diag_offload_array_size = sim->diag_offload_data.offload_array_length
-        * sizeof(real) / (1024.0*1024.0);
-    print_out0(VERBOSE_NORMAL, mpi_rank,
-               "Initialized diagnostics, %.1f MB.\n", diag_offload_array_size);
-
-    /* Choose which markers are used in this MPI process. Simply put, markers
-     * are divided into mpi_size sequential blocks and the mpi_rank:th block
-     * is chosen for this simulation. */
-    int start_index;
-    mpi_my_particles(&start_index, nprts, n_tot, mpi_rank, mpi_size);
-    (*p) += start_index;
-
-    /* Set up particlestates on host, needs magnetic field evaluation */
-    print_out0(VERBOSE_NORMAL, mpi_rank,
-               "\nInitializing marker states.\n");
-    B_field_data Bdata;
-    B_field_init(&Bdata, &sim->B_offload_data, *B_offload_array);
-
-    *ps = (particle_state*) malloc(*nprts * sizeof(particle_state));
-    for(int i = 0; i < *nprts; i++) {
-        particle_input_to_state(&(*p)[i], &(*ps)[i], &Bdata);
-    }
-    /* We can now free the Bfield offload array */
-    B_field_free_offload(&sim->B_offload_data, B_offload_array);
-    free((*p)-start_index); // Input markers are no longer required
-    print_out0(VERBOSE_NORMAL, mpi_rank,
-               "Estimated memory usage %.1f MB.\n",
-               (sizeof(real) * (*nprts)) / (1024.0*1024.0));
-    print_out0(VERBOSE_NORMAL, mpi_rank,
-               "Marker states initialized.\n");
-
-    if(mpi_rank == mpi_root) {
-        /* Initialize results group in the output file */
-        print_out0(VERBOSE_IO, mpi_rank, "\nPreparing output.\n")
-        if( hdf5_interface_init_results(sim, qid) ) {
-            print_out0(VERBOSE_MINIMAL, mpi_rank,
-                       "\nInitializing output failed.\n"
-                       "See stderr for details.\n");
-            /* Free offload data and terminate */
-            return 1;
-        };
-        strcpy(sim->qid, qid);
-    }
-
-
-    mpi_gather_particlestate(*ps, &ps_gathered, n_gathered, n_tot,
-                             mpi_rank, mpi_size, mpi_root);
-
-    if(mpi_rank == mpi_root) {
-        /* Write inistate */
-        if(hdf5_interface_write_state(sim->hdf5_out, "inistate", *n_gathered,
-                                      ps_gathered)) {
-            print_out0(VERBOSE_MINIMAL, mpi_rank,
-                       "\n"
-                       "Writing inistate failed.\n"
-                       "See stderr for details.\n"
-                       "\n");
-            /* Free offload data and terminate */
-            return 1;
-        }
-        print_out0(VERBOSE_NORMAL, mpi_rank,
-                   "\nInistate written.\n");
-    }
-
-    free(ps_gathered);
-
-
-
-return 0;
->>>>>>> ce4b410c
-
-    return 0;
 }