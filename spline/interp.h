/**
 * @file interp.h
 * @brief Spline interpolation library
 *
 * Spline interpolation fits cubic splines on data given on a uniform grid. Each
 * axis may have either natural or periodic boundary condition.
 *
 * There exists two representations for the splines: compact and explicit. Both
 * give identical results but the difference is that compact requires fewer
 * coefficients to be stored (and fetched from the memory at each evaluation)
 * than the explicit. On the other hand, explicit requires less computations
 * per evaluations, but compact is usually faster, and conserves memory,
 * especially in 3D. Therefore compact splines are preferred.
 *
 * To initialize splines, first call corresponding init_coeff() function which
 * evaluates coefficients to a pre-allocated array (i.e. to the offload array).
 * Then (after offloading is done) call init_spline() which assigns the
 * coefficients to a spline struct.
 *
 * In order to allocate the array for storing the coefficients, one needs to
 * know how many coefficients are stored per data grid point:
 *
 * - 1D compact  2, explicit 4
 * - 2D compact  4, explicit 16
 * - 3D compact  8, explicit 64
 * - 4D compact 16, explicit(NS)
 */
#ifndef INTERP_H
#define INTERP_H
#include "../ascot5.h"
#include "../error.h"

/**
 * @brief Boundary conditions for the spline interpolation.
 */
enum boundaryCondition {
    NATURALBC  = 0, /**< Second derivative is zero at both ends               */
    PERIODICBC = 1  /**< Function has same value and derivatives at both ends */
};

/**
 * @brief Number of coefficients stored for each data point.
 */
enum splinesize {
    NSIZE_COMP1D =  2,
    NSIZE_COMP2D =  4,
    NSIZE_COMP3D =  8,
    NSIZE_COMP4D = 16,
    NSIZE_EXPL1D =  4,
    NSIZE_EXPL2D = 16,
    NSIZE_EXPL3D = 64
};

/**
 * @brief Cubic interpolation struct.
 */
typedef struct {
    int n_x;     /**< number of x grid points                        */
    int bc_x;    /**< boundary condition for x coordinate            */
    real x_min;  /**< minimum x coordinate in the grid               */
    real x_max;  /**< maximum x coordinate in the grid               */
    real x_grid; /**< interval between two adjacent points in x grid */
    real* c;     /**< pointer to array with spline coefficients      */
} interp1D_data;

/**
 * @brief Bicubic interpolation struct.
 */
typedef struct {
    int n_x;     /**< number of x grid points                        */
    int n_y;     /**< number of y grid points                        */
    int bc_x;    /**< boundary condition for x coordinate            */
    int bc_y;    /**< boundary condition for y coordinate            */
    real x_min;  /**< minimum x coordinate in the grid               */
    real x_max;  /**< maximum x coordinate in the grid               */
    real x_grid; /**< interval between two adjacent points in x grid */
    real y_min;  /**< minimum y coordinate in the grid               */
    real y_max;  /**< maximum y coordinate in the grid               */
    real y_grid; /**< interval between two adjacent points in y grid */
    real* c;     /**< pointer to array with spline coefficients      */
} interp2D_data;

/**
 * @brief Tricubic interpolation struct.
 */
typedef struct {
    int n_x;     /**< number of x grid points                        */
    int n_y;     /**< number of y grid points                        */
    int n_z;     /**< number of z grid points                        */
    int bc_x;    /**< boundary condition for x coordinate            */
    int bc_y;    /**< boundary condition for y coordinate            */
    int bc_z;    /**< boundary condition for z coordinate            */
    real x_min;  /**< minimum x coordinate in the grid               */
    real x_max;  /**< maximum x coordinate in the grid               */
    real x_grid; /**< interval between two adjacent points in x grid */
    real y_min;  /**< minimum y coordinate in the grid               */
    real y_max;  /**< maximum y coordinate in the grid               */
    real y_grid; /**< interval between two adjacent points in y grid */
    real z_min;  /**< minimum z coordinate in the grid               */
    real z_max;  /**< maximum z coordinate in the grid               */
    real z_grid; /**< interval between two adjacent points in z grid */
    real* c;     /**< pointer to array with spline coefficients      */
} interp3D_data;

/**
 * @brief 4D cubic interpolation struct.
 */
typedef struct {
    int n_x;     /**< number of x grid points                        */
    int n_y;     /**< number of y grid points                        */
    int n_z;     /**< number of z grid points                        */
    int n_t;     /**< number of t grid points                        */
    int bc_x;    /**< boundary condition for x coordinate            */
    int bc_y;    /**< boundary condition for y coordinate            */
    int bc_z;    /**< boundary condition for z coordinate            */
    int bc_t;    /**< boundary condition for t coordinate            */
    real x_min;  /**< minimum x coordinate in the grid               */
    real x_max;  /**< maximum x coordinate in the grid               */
    real x_grid; /**< interval between two adjacent points in x grid */
    real y_min;  /**< minimum y coordinate in the grid               */
    real y_max;  /**< maximum y coordinate in the grid               */
    real y_grid; /**< interval between two adjacent points in y grid */
    real z_min;  /**< minimum z coordinate in the grid               */
    real z_max;  /**< maximum z coordinate in the grid               */
    real z_grid; /**< interval between two adjacent points in z grid */
    real t_min;  /**< minimum z coordinate in the grid               */
    real t_max;  /**< maximum z coordinate in the grid               */
    real t_grid; /**< interval between two adjacent points in z grid */
    real* c;     /**< pointer to array with spline coefficients      */
} interp4D_data;


int interp1Dcomp_init_coeff(real* c, real* f,
                            int n_x, int bc_x,
                            real x_min, real x_max);

int interp2Dcomp_init_coeff(real* c, real* f,
                            int n_x, int n_y, int bc_x, int bc_y,
                            real x_min, real x_max,
                            real y_min, real y_max);

int interp3Dcomp_init_coeff(real* c, real* f,
                            int n_x, int n_y, int n_z,
                            int bc_x, int bc_y, int bc_z,
                            real x_min, real x_max,
                            real y_min, real y_max,
                            real z_min, real z_max);

int interp4Dcomp_init_coeff(real* c, real* f,
                            int n_x, int n_y, int n_z, int n_t,
                            int bc_x, int bc_y, int bc_z, int bc_t,
                            real x_min, real x_max,
                            real y_min, real y_max,
                            real z_min, real z_max,
                            real t_min, real t_max);

int interp1Dexpl_init_coeff(real* c, real* f,
                            int n_x, int bc_x,
                            real x_min, real x_max);

int interp2Dexpl_init_coeff(real* c, real* f,
                            int n_x, int n_y, int bc_x, int bc_y,
                            real x_min, real x_max,
                            real y_min, real y_max);

int interp3Dexpl_init_coeff(real* c, real* f,
                            int n_x, int n_y, int n_z,
                            int bc_x, int bc_y, int bc_z,
                            real x_min, real x_max,
                            real y_min, real y_max,
                            real z_min, real z_max);

#pragma omp declare target
void interp1Dcomp_init_spline(interp1D_data* str, real* c,
                              int n_x, int bc_x,
                              real x_min, real x_max);

void interp2Dcomp_init_spline(interp2D_data* str, real* c,
                              int n_x, int n_y, int bc_x, int bc_y,
                              real x_min, real x_max,
                              real y_min, real y_max);

void interp3Dcomp_init_spline(interp3D_data* str, real* c,
                              int n_x, int n_y, int n_z,
                              int bc_x, int bc_y, int bc_z,
                              real x_min, real x_max,
                              real y_min, real y_max,
                              real z_min, real z_max);

void interp4Dcomp_init_spline(interp4D_data* str, real* c,
                              int n_x, int n_y, int n_z, int n_t,
                              int bc_x, int bc_y, int bc_z, int bc_t,
                              real x_min, real x_max,
                              real y_min, real y_max,
                              real z_min, real z_max,
                              real t_min, real t_max);

void interp1Dexpl_init_spline(interp1D_data* str, real* c,
                              int n_x, int bc_x,
                              real x_min, real x_max);

void interp2Dexpl_init_spline(interp2D_data* str, real* c,
                              int n_x, int n_y, int bc_x, int bc_y,
                              real x_min, real x_max,
                              real y_min, real y_max);

void interp3Dexpl_init_spline(interp3D_data* str, real* c,
                              int n_x, int n_y, int n_z,
                              int bc_x, int bc_y, int bc_z,
                              real x_min, real x_max,
                              real y_min, real y_max,
                              real z_min, real z_max);

#pragma omp declare simd uniform(str)
a5err interp1Dcomp_eval_f(real* f, interp1D_data* str, real x);
#pragma omp declare simd uniform(str)
a5err interp2Dcomp_eval_f(real* f, interp2D_data* str, real x, real y);
#pragma omp declare simd uniform(str)
a5err interp3Dcomp_eval_f(real* f, interp3D_data* str,
                         real x, real y, real z);
#pragma omp declare simd uniform(str)
int interp4Dcomp_eval_f(real* f, interp4D_data* str,
                        real x, real y, real z, real t);


#pragma omp declare simd uniform(str)
a5err interp1Dexpl_eval_f(real* f, interp1D_data* str, real x);
#pragma omp declare simd uniform(str)
a5err interp2Dexpl_eval_f(real* f, interp2D_data* str, real x, real y);
#pragma omp declare simd uniform(str)
a5err interp3Dexpl_eval_f(real* f, interp3D_data* str,
                          real x, real y, real z);

#pragma omp declare simd uniform(str)
a5err interp1Dcomp_eval_df(real* f_df, interp1D_data* str, real x);
#pragma omp declare simd uniform(str)
a5err interp2Dcomp_eval_df(real* f_df, interp2D_data* str, real x, real y);
#pragma omp declare simd uniform(str)
<<<<<<< HEAD
int interp3Dcomp_eval_df(real* f_df, interp3D_data* str,
                         real x, real y, real z);
#pragma omp declare simd uniform(str)
int interp4Dcomp_eval_df(real* f_df, interp4D_data* str,
                         real x, real y, real z, real t);
=======
a5err interp3Dcomp_eval_df(real* f_df, interp3D_data* str,
                           real x, real y, real z);
>>>>>>> b2cb35db

#pragma omp declare simd uniform(str)
a5err interp1Dexpl_eval_df(real* f_df, interp1D_data* str, real x);
#pragma omp declare simd uniform(str)
a5err interp2Dexpl_eval_df(real* f_df, interp2D_data* str, real x, real y);
#pragma omp declare simd uniform(str)
a5err interp3Dexpl_eval_df(real* f_df, interp3D_data* str,
                           real x, real y, real z);
#pragma omp end declare target
#endif<|MERGE_RESOLUTION|>--- conflicted
+++ resolved
@@ -236,16 +236,11 @@
 #pragma omp declare simd uniform(str)
 a5err interp2Dcomp_eval_df(real* f_df, interp2D_data* str, real x, real y);
 #pragma omp declare simd uniform(str)
-<<<<<<< HEAD
-int interp3Dcomp_eval_df(real* f_df, interp3D_data* str,
-                         real x, real y, real z);
-#pragma omp declare simd uniform(str)
-int interp4Dcomp_eval_df(real* f_df, interp4D_data* str,
-                         real x, real y, real z, real t);
-=======
 a5err interp3Dcomp_eval_df(real* f_df, interp3D_data* str,
-                           real x, real y, real z);
->>>>>>> b2cb35db
+			   real x, real y, real z);
+#pragma omp declare simd uniform(str)
+a5err interp4Dcomp_eval_df(real* f_df, interp4D_data* str,
+			   real x, real y, real z, real t);
 
 #pragma omp declare simd uniform(str)
 a5err interp1Dexpl_eval_df(real* f_df, interp1D_data* str, real x);
