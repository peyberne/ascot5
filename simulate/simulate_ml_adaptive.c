/**
<<<<<<< HEAD
=======
 * @author Konsta Sarkimaki konsta.sarkimaki@aalto.fi
>>>>>>> 5d4e2bf0
 * @file simulate_ml_adaptive.c
 * @brief Simulate magnetic field-lines using adaptive time-step
 */
#include <stdio.h>
#include <stdlib.h>
#include <omp.h>
#include <immintrin.h>
#include <math.h>
#include "../ascot5.h"
#include "../simulate.h"
#include "../particle.h"
#include "../wall.h"
#include "../diag.h"
#include "../B_field.h"
#include "../E_field.h"
#include "simulate_ml_adaptive.h"
#include "step/step_ml_cashkarp.h"
#include "../endcond.h"
#include "../math.h"
#include "../consts.h"

#pragma omp declare target
#pragma omp declare simd uniform(sim)
real simulate_ml_adaptive_inidt(sim_data* sim, particle_simd_ml* p, int i);
#pragma omp end declare target


#define MAGNETIC_FIELD_LINE_INISTEP 1.0e-2 /**< Initial step size in meters   */
<<<<<<< HEAD
#define DUMMY_STEP_VAL 100.0              /**< Dummy orbit step val in meters */
=======
#define DUMMY_TIMESTEP_VAL 100.0           /**< Dummy time step val in meters */
>>>>>>> 5d4e2bf0

/**
 * @brief Simulates magnetic field-lines using adaptive time-step
 *
 * The simulation includes:
 * - orbit-following with Cash-Karp method
 *
 * The simulation is carried until all markers have met some
 * end condition or are aborted/rejected. The final state of the
 * markers is stored in the given marker array. Other output
 * is stored in the diagnostic array.
 *
 * The adaptive time-step is determined by integrator error
 * tolerances as well as user-defined limits for how much
 * marker state can change during a single time-step.
 *
<<<<<<< HEAD
 * Note that even though we might refer the integration time-step
 * as "time", in reality we are integrating over distance. The time
 * step is therefore step in meters marker orbit is intgerated. Marker does have
 * time in its field, but it is the global time and that is not being changed
 * during the simulation.
=======
 * Note simulation time is defined by assuming field-lines
 * "travel" at the speed of light. However, the "time" step
 * itself is given in meters.
>>>>>>> 5d4e2bf0
 *
 * @param pq field lines to be simulated
 * @param sim simulation data struct
 */
void simulate_ml_adaptive(particle_queue* pq, sim_data* sim) {

    real hin[NSIMD] __memalign__;   // Current time step
    real hout[NSIMD] __memalign__;  // Suggestion for next time step, negative value indicates rejected step
    real hnext[NSIMD] __memalign__; // Next time step
    int cycle[NSIMD] __memalign__;  // Flag indigating whether a new marker was initialized

    real cputime, cputime_last; // Global cpu time: recent and previous record

    real tol = sim->ada_tol_orbfol;
    int i;

    particle_simd_ml p;  // This array holds current states
    particle_simd_ml p0; // This array stores previous states

    for(i=0; i< NSIMD; i++) {
        p.id[i] = -1;
        p.running[i] = 0;
    }

    /* Initialize running particles */
    int n_running = particle_cycle_ml(pq, &p, &sim->B_data, cycle);

    /* Determine simulation time-step */
    #pragma omp simd
    for(i = 0; i < NSIMD; i++) {
        if(cycle[i] > 0) {
            /* Determine initial time-step */
            hin[i] = simulate_ml_adaptive_inidt(sim, &p, i);
        }
    }

    cputime_last = A5_WTIME;

    /* MAIN SIMULATION LOOP
     * - Store current state
     * - Integrate motion due to bacgkround EM-field (orbit-following)
     * - Check whether time step was accepted
     *   - NO:  revert to initial state and ignore the end of the loop
     *          (except CPU_TIME_MAX end condition if this is implemented)
     *   - YES: update particle time, clean redundant Wiener processes, and proceed
     * - Check for end condition(s)
     * - Update diagnostics
     * - Check for end condition(s)
     */
    while(n_running > 0) {
<<<<<<< HEAD
        #pragma omp simd
        for(i = 0; i < NSIMD; i++) {
            /* Store marker states in case time step will be rejected */
            p0.r[i]          = p.r[i];
            p0.phi[i]        = p.phi[i];
            p0.z[i]          = p.z[i];
            p0.pitch[i]      = p.pitch[i];

            p0.time[i]       = p.time[i];
            p0.dist[i]       = p.dist[i];
            p0.cputime[i]    = p.cputime[i];
            p0.rho[i]        = p.rho[i];
            p0.weight[i]     = p.weight[i];
            p0.theta[i]      = p.theta[i];

            p0.id[i]         = p.id[i];
            p0.running[i]    = p.running[i];
            p0.endcond[i]    = p.endcond[i];
            p0.walltile[i]   = p.walltile[i];

            p0.B_r[i]        = p.B_r[i];
            p0.B_phi[i]      = p.B_phi[i];
            p0.B_z[i]        = p.B_z[i];

            p0.B_r_dr[i]     = p.B_r_dr[i];
            p0.B_r_dphi[i]   = p.B_r_dphi[i];
            p0.B_r_dz[i]     = p.B_r_dz[i];

            p0.B_phi_dr[i]   = p.B_phi_dr[i];
            p0.B_phi_dphi[i] = p.B_phi_dphi[i];
            p0.B_phi_dz[i]   = p.B_phi_dz[i];

            p0.B_z_dr[i]     = p.B_z_dr[i];
            p0.B_z_dphi[i]   = p.B_z_dphi[i];
            p0.B_z_dz[i]     = p.B_z_dz[i];


            hout[i] = DUMMY_STEP_VAL;
            hnext[i] = DUMMY_STEP_VAL;
=======

        /* Store marker states in case time step will be rejected */
        #pragma omp simd
        for(i = 0; i < NSIMD; i++) {
            particle_copy_ml(&p, i, &p0, i);

            hout[i] = DUMMY_TIMESTEP_VAL;
            hnext[i] = DUMMY_TIMESTEP_VAL;
>>>>>>> 5d4e2bf0
        }

        /*************************** Physics **********************************/

        /* Cash-Karp method for orbit-following */
        if(sim->enable_orbfol) {
<<<<<<< HEAD
            if(sim->enable_mhd) {
                step_ml_cashkarp_mhd(&p, hin, hout, tol, &sim->B_data,
                                     &sim->boozer_data, &sim->mhd_data);
            }
            else {
                step_ml_cashkarp(&p, hin, hout, tol, &sim->B_data);
            }
=======
            step_ml_cashkarp(&p, hin, hout, tol, &sim->B_data);
>>>>>>> 5d4e2bf0
            /* Check whether time step was rejected */
            #pragma omp simd
            for(i = 0; i < NSIMD; i++) {
                if(p.running[i] && hout[i] < 0){
                    p.running[i] = 0;
                    hnext[i] = hout[i];
                }
            }
        }

        /**********************************************************************/


        cputime = A5_WTIME;
        #pragma omp simd
        for(i = 0; i < NSIMD; i++) {
            if(!p.err[i]) {
                /* Check other time step limitations */
                if(hnext[i] > 0) {
                    real dphi = fabs(p0.phi[i]-p.phi[i]) / sim->ada_max_dphi;
                    real drho = fabs(p0.rho[i]-p.rho[i]) / sim->ada_max_drho;

                    if(dphi > 1 && dphi > drho) {
                        hnext[i] = -hin[i]/dphi;
                    }
                    else if(drho > 1 && drho > dphi) {
                        hnext[i] = -hin[i]/drho;
                    }
                }

                /* Retrieve marker states in case time step was rejected */
                if(hnext[i] < 0){
<<<<<<< HEAD
                    p.r[i]          = p0.r[i];
                    p.phi[i]        = p0.phi[i];
                    p.z[i]          = p0.z[i];
                    p.pitch[i]      = p0.pitch[i];

                    p.time[i]       = p0.time[i];
                    p.dist[i]       = p0.dist[i];
                    p.rho[i]        = p0.rho[i];
                    p.weight[i]     = p0.weight[i];
                    p.theta[i]      = p0.theta[i];

                    p.running[i]    = p0.running[i];
                    p.endcond[i]    = p0.endcond[i];
                    p.walltile[i]   = p0.walltile[i];

                    p.B_r[i]        = p0.B_r[i];
                    p.B_phi[i]      = p0.B_phi[i];
                    p.B_z[i]        = p0.B_z[i];

                    p.B_r_dr[i]     = p0.B_r_dr[i];
                    p.B_r_dphi[i]   = p0.B_r_dphi[i];
                    p.B_r_dz[i]     = p0.B_r_dz[i];

                    p.B_phi_dr[i]   = p0.B_phi_dr[i];
                    p.B_phi_dphi[i] = p0.B_phi_dphi[i];
                    p.B_phi_dz[i]   = p0.B_phi_dz[i];

                    p.B_z_dr[i]     = p0.B_z_dr[i];
                    p.B_z_dphi[i]   = p0.B_z_dphi[i];
                    p.B_z_dz[i]     = p0.B_z_dz[i];
=======
                    particle_copy_ml(&p0, i, &p, i);
>>>>>>> 5d4e2bf0
                }

                /* Update simulation and cpu times */
                if(p.running[i]){

                    /* Advance time (if time step was accepted) and determine next time step */
                    if(hnext[i] < 0){
                        /* Time step was rejected, use the suggestion given by integrator */
                        hin[i] = -hnext[i];
                    }
                    else {
<<<<<<< HEAD
                        p.dist[i] = p.dist[i] + hin[i];
=======
                        p.time[i] = p.time[i] + hin[i]/CONST_C;
>>>>>>> 5d4e2bf0

                        if(hnext[i] > hout[i]) {
                            /* Use time step suggested by the integrator */
                            hnext[i] = hout[i];
                        }
<<<<<<< HEAD
                        else if(hnext[i] == DUMMY_STEP_VAL) {
=======
                        else if(hnext[i] == DUMMY_TIMESTEP_VAL) {
>>>>>>> 5d4e2bf0
                            /* Time step is unchanged (happens when no physics are enabled) */
                            hnext[i] = hin[i];
                        }
                        hin[i] = hnext[i];
                    }

                    p.cputime[i] += cputime - cputime_last;
                }
            }
        }
        cputime_last = cputime;

        /* Check possible end conditions */
        endcond_check_ml(&p, &p0, sim);

        /* Update diagnostics */
        diag_update_ml(&sim->diag_data, &p, &p0);

        /* Update running particles */
        n_running = particle_cycle_ml(pq, &p, &sim->B_data, cycle);

        /* Determine simulation time-step for new particles */
        #pragma omp simd
        for(i = 0; i < NSIMD; i++) {
            if(cycle[i] > 0) {
                hin[i] = simulate_ml_adaptive_inidt(sim, &p, i);
            }
        }
    }

    /* All markers simulated! */

}

/**
 * @brief Calculates initial time step value
 *
 * The time step value (in units of meters) is defined
 * by MAGNETIC_FIELD_LINE_INISTEP
 *
 * @param sim pointer to simulation data struct
 * @param p SIMD array of markers
 * @param i index of marker for which time step is assessed
 *
 * @return Calculated time step
 */
real simulate_ml_adaptive_inidt(sim_data* sim, particle_simd_ml* p, int i) {

    /* Value calculated from speed of light
     * assuming initial time step is of the order of 1 cm / c*/
    /* Define this with a compiler parameter */

    return MAGNETIC_FIELD_LINE_INISTEP;

}<|MERGE_RESOLUTION|>--- conflicted
+++ resolved
@@ -1,8 +1,4 @@
 /**
-<<<<<<< HEAD
-=======
- * @author Konsta Sarkimaki konsta.sarkimaki@aalto.fi
->>>>>>> 5d4e2bf0
  * @file simulate_ml_adaptive.c
  * @brief Simulate magnetic field-lines using adaptive time-step
  */
@@ -31,11 +27,7 @@
 
 
 #define MAGNETIC_FIELD_LINE_INISTEP 1.0e-2 /**< Initial step size in meters   */
-<<<<<<< HEAD
 #define DUMMY_STEP_VAL 100.0              /**< Dummy orbit step val in meters */
-=======
-#define DUMMY_TIMESTEP_VAL 100.0           /**< Dummy time step val in meters */
->>>>>>> 5d4e2bf0
 
 /**
  * @brief Simulates magnetic field-lines using adaptive time-step
@@ -52,17 +44,11 @@
  * tolerances as well as user-defined limits for how much
  * marker state can change during a single time-step.
  *
-<<<<<<< HEAD
  * Note that even though we might refer the integration time-step
  * as "time", in reality we are integrating over distance. The time
  * step is therefore step in meters marker orbit is intgerated. Marker does have
  * time in its field, but it is the global time and that is not being changed
  * during the simulation.
-=======
- * Note simulation time is defined by assuming field-lines
- * "travel" at the speed of light. However, the "time" step
- * itself is given in meters.
->>>>>>> 5d4e2bf0
  *
  * @param pq field lines to be simulated
  * @param sim simulation data struct
@@ -113,63 +99,20 @@
      * - Check for end condition(s)
      */
     while(n_running > 0) {
-<<<<<<< HEAD
-        #pragma omp simd
-        for(i = 0; i < NSIMD; i++) {
-            /* Store marker states in case time step will be rejected */
-            p0.r[i]          = p.r[i];
-            p0.phi[i]        = p.phi[i];
-            p0.z[i]          = p.z[i];
-            p0.pitch[i]      = p.pitch[i];
-
-            p0.time[i]       = p.time[i];
-            p0.dist[i]       = p.dist[i];
-            p0.cputime[i]    = p.cputime[i];
-            p0.rho[i]        = p.rho[i];
-            p0.weight[i]     = p.weight[i];
-            p0.theta[i]      = p.theta[i];
-
-            p0.id[i]         = p.id[i];
-            p0.running[i]    = p.running[i];
-            p0.endcond[i]    = p.endcond[i];
-            p0.walltile[i]   = p.walltile[i];
-
-            p0.B_r[i]        = p.B_r[i];
-            p0.B_phi[i]      = p.B_phi[i];
-            p0.B_z[i]        = p.B_z[i];
-
-            p0.B_r_dr[i]     = p.B_r_dr[i];
-            p0.B_r_dphi[i]   = p.B_r_dphi[i];
-            p0.B_r_dz[i]     = p.B_r_dz[i];
-
-            p0.B_phi_dr[i]   = p.B_phi_dr[i];
-            p0.B_phi_dphi[i] = p.B_phi_dphi[i];
-            p0.B_phi_dz[i]   = p.B_phi_dz[i];
-
-            p0.B_z_dr[i]     = p.B_z_dr[i];
-            p0.B_z_dphi[i]   = p.B_z_dphi[i];
-            p0.B_z_dz[i]     = p.B_z_dz[i];
-
-
-            hout[i] = DUMMY_STEP_VAL;
-            hnext[i] = DUMMY_STEP_VAL;
-=======
 
         /* Store marker states in case time step will be rejected */
         #pragma omp simd
         for(i = 0; i < NSIMD; i++) {
             particle_copy_ml(&p, i, &p0, i);
 
-            hout[i] = DUMMY_TIMESTEP_VAL;
-            hnext[i] = DUMMY_TIMESTEP_VAL;
->>>>>>> 5d4e2bf0
+            hout[i] = DUMMY_STEP_VAL;
+            hnext[i] = DUMMY_STEP_VAL;
         }
 
         /*************************** Physics **********************************/
 
         /* Cash-Karp method for orbit-following */
         if(sim->enable_orbfol) {
-<<<<<<< HEAD
             if(sim->enable_mhd) {
                 step_ml_cashkarp_mhd(&p, hin, hout, tol, &sim->B_data,
                                      &sim->boozer_data, &sim->mhd_data);
@@ -177,9 +120,7 @@
             else {
                 step_ml_cashkarp(&p, hin, hout, tol, &sim->B_data);
             }
-=======
-            step_ml_cashkarp(&p, hin, hout, tol, &sim->B_data);
->>>>>>> 5d4e2bf0
+
             /* Check whether time step was rejected */
             #pragma omp simd
             for(i = 0; i < NSIMD; i++) {
@@ -212,40 +153,7 @@
 
                 /* Retrieve marker states in case time step was rejected */
                 if(hnext[i] < 0){
-<<<<<<< HEAD
-                    p.r[i]          = p0.r[i];
-                    p.phi[i]        = p0.phi[i];
-                    p.z[i]          = p0.z[i];
-                    p.pitch[i]      = p0.pitch[i];
-
-                    p.time[i]       = p0.time[i];
-                    p.dist[i]       = p0.dist[i];
-                    p.rho[i]        = p0.rho[i];
-                    p.weight[i]     = p0.weight[i];
-                    p.theta[i]      = p0.theta[i];
-
-                    p.running[i]    = p0.running[i];
-                    p.endcond[i]    = p0.endcond[i];
-                    p.walltile[i]   = p0.walltile[i];
-
-                    p.B_r[i]        = p0.B_r[i];
-                    p.B_phi[i]      = p0.B_phi[i];
-                    p.B_z[i]        = p0.B_z[i];
-
-                    p.B_r_dr[i]     = p0.B_r_dr[i];
-                    p.B_r_dphi[i]   = p0.B_r_dphi[i];
-                    p.B_r_dz[i]     = p0.B_r_dz[i];
-
-                    p.B_phi_dr[i]   = p0.B_phi_dr[i];
-                    p.B_phi_dphi[i] = p0.B_phi_dphi[i];
-                    p.B_phi_dz[i]   = p0.B_phi_dz[i];
-
-                    p.B_z_dr[i]     = p0.B_z_dr[i];
-                    p.B_z_dphi[i]   = p0.B_z_dphi[i];
-                    p.B_z_dz[i]     = p0.B_z_dz[i];
-=======
                     particle_copy_ml(&p0, i, &p, i);
->>>>>>> 5d4e2bf0
                 }
 
                 /* Update simulation and cpu times */
@@ -257,21 +165,13 @@
                         hin[i] = -hnext[i];
                     }
                     else {
-<<<<<<< HEAD
                         p.dist[i] = p.dist[i] + hin[i];
-=======
-                        p.time[i] = p.time[i] + hin[i]/CONST_C;
->>>>>>> 5d4e2bf0
 
                         if(hnext[i] > hout[i]) {
                             /* Use time step suggested by the integrator */
                             hnext[i] = hout[i];
                         }
-<<<<<<< HEAD
                         else if(hnext[i] == DUMMY_STEP_VAL) {
-=======
-                        else if(hnext[i] == DUMMY_TIMESTEP_VAL) {
->>>>>>> 5d4e2bf0
                             /* Time step is unchanged (happens when no physics are enabled) */
                             hnext[i] = hin[i];
                         }
