/**
 * @file hdf5_interface.c
 * @brief HDF5 operations are accessed through here
 *
 * This module handles IO operations to HDF5 file. Accessing HDF5 files
 * from the main program should be done using this module.
 */
#include <stdio.h>
#include <string.h>
#include <time.h>
#include <hdf5.h>
#include <hdf5_hl.h>
#include "ascot5.h"
#include "simulate.h"
#include "print.h"
#include "gitver.h"
#include "hdf5_interface.h"
#include "hdf5io/hdf5_helpers.h"
#include "hdf5io/hdf5_options.h"
#include "hdf5io/hdf5_bfield.h"
#include "hdf5io/hdf5_plasma.h"
#include "hdf5io/hdf5_neutral.h"
#include "hdf5io/hdf5_efield.h"
#include "hdf5io/hdf5_wall.h"
#include "hdf5io/hdf5_boozer.h"
#include "hdf5io/hdf5_mhd.h"
#include "hdf5io/hdf5_marker.h"
#include "hdf5io/hdf5_state.h"
#include "hdf5io/hdf5_dist.h"
#include "hdf5io/hdf5_orbit.h"

/**
 * @brief Read and initialize input data
 *
 * This function reads input from HDF5 file, initializes it, and
 * allocates offload arrays and returns the pointers to them.
 *
 * @param sim pointer to simulation offload struct
 * @param input_active bitflags for input types to read
 * @param B_offload_array pointer to magnetic field offload array
 * @param E_offload_array pointer to electric field offload array
 * @param plasma_offload_array pointer to plasma data offload array
 * @param neutral_offload_array pointer to neutral data offload array
 * @param wall_offload_array pointer to wall offload array
 * @param boozer_offload_array pointer to boozer offload array
 * @param mhd_offload_array pointer to mhd offload array
 * @param p pointer to marker offload data
 * @param n_markers pointer to integer notating how many markers were read
 *
 * @return zero if reading and initialization succeeded
 */
int hdf5_interface_read_input(sim_offload_data* sim,
                              int input_active,
                              real** B_offload_array,
                              real** E_offload_array,
                              real** plasma_offload_array,
                              real** neutral_offload_array,
                              real** wall_offload_array,
                              real** boozer_offload_array,
                              real** mhd_offload_array,
                              input_particle** p,
                              int* n_markers){

    print_out(VERBOSE_IO, "\nReading and initializing input.\n");

    /* This init disables automatic error messages.
     * We want to generate our own that are more informative.*/
    hdf5_init();

    /* Check if requested HDF5 file exists and open it */
    print_out(VERBOSE_IO, "\nInput file is %s.\n", sim->hdf5_in);
    hid_t f = hdf5_open(sim->hdf5_in);
    if(f < 0) {
        print_err("Error: File not found.");
        return 1;
    }

    /* Read active input from hdf5 and initialize */

<<<<<<< HEAD
    if(hdf5_find_group(f, "/options/")) {
        print_err("Error: No options in input file.");
        return 1;
    }

    if(hdf5_find_group(f, "/bfield/")) {
        print_err("Error: No magnetic field in input file.");
        return 1;
    }

    if(hdf5_find_group(f, "/efield/")) {
        print_err("Error: No electric field in input file.");
        return 1;
    }

    if(hdf5_find_group(f, "/plasma/")) {
        print_err("Error: No plasma data in input file.");
        return 1;
    }

    if(hdf5_find_group(f, "/neutral/")) {
        print_err("Error: No neutral data in input file.");
        return 1;
    }

    if(hdf5_find_group(f, "/wall/")) {
        print_err("Error: No wall data in input file.");
        return 1;
    }

    if(hdf5_find_group(f, "/boozer/")) {
        print_err("Error: No boozer data in input file.");
        return 1;
    }

    if(hdf5_find_group(f, "/mhd/")) {
        print_err("Error: No MHD data in input file.");
        return 1;
    }

    if(hdf5_find_group(f, "/marker/")) {
        print_err("Error: No marker data in input file.");
        return 1;
    }

    /* Read input from hdf5 and initialize */
=======
>>>>>>> e5922be1
    char qid[11];

    if(input_active & hdf5_input_options) {
        if(hdf5_find_group(f, "/options/")) {
            print_err("Error: No options in input file.");
            return 1;
        }
        print_out(VERBOSE_IO, "\nReading options input.\n");
        if(sim->qid_options[0] != '\0') {
            strcpy(qid, sim->qid_options);
        }
        else if( hdf5_get_active_qid(f, "/options/", qid) ) {
            print_err("Error: Active QID not declared.");
            return 1;
        }
        print_out(VERBOSE_IO, "Active QID is %s\n", qid);
        if( hdf5_options_read(f, sim, qid) ) {
            print_err("Error: Failed to initialize options.\n");
            return 1;
        }
        print_out(VERBOSE_IO, "Options read and initialized.\n");
    }


    if(input_active & hdf5_input_bfield) {
        if(hdf5_find_group(f, "/bfield/")) {
            print_err("Error: No magnetic field in input file.");
            return 1;
        }
        print_out(VERBOSE_IO, "\nReading magnetic field input.\n");
        if(sim->qid_bfield[0] != '\0') {
            strcpy(qid, sim->qid_bfield);
        }
        else if( hdf5_get_active_qid(f, "/bfield/", qid) ) {
            print_err("Error: Active QID not declared.");
            return 1;
        }
        print_out(VERBOSE_IO, "Active QID is %s\n", qid);
        if( hdf5_bfield_init_offload(f, &(sim->B_offload_data),
                                     B_offload_array, qid) ) {
            print_err("Error: Failed to initialize magnetic field.\n");
            return 1;
        }
        print_out(VERBOSE_IO, "Magnetic field read and initialized.\n");
    }


    if(input_active & hdf5_input_efield) {
        if(hdf5_find_group(f, "/efield/")) {
            print_err("Error: No electric field in input file.");
            return 1;
        }
        print_out(VERBOSE_IO, "\nReading electric field input.\n");
        if(sim->qid_efield[0] != '\0') {
            strcpy(qid, sim->qid_efield);
        }
        else if( hdf5_get_active_qid(f, "/efield/", qid) ) {
            print_err("Error: Active QID not declared.");
            return 1;
        }
        print_out(VERBOSE_IO, "Active QID is %s\n", qid);
        if( hdf5_efield_init_offload(f, &(sim->E_offload_data),
                                     E_offload_array, qid) ) {
            print_err("Error: Failed to initialize electric field.\n");
            return 1;
        }
        print_out(VERBOSE_IO, "Electric field read and initialized.\n");
    }


    if(input_active & hdf5_input_plasma) {
        if(sim->qid_plasma[0] != '\0') {
            strcpy(qid, sim->qid_plasma);
        }
        else if(hdf5_find_group(f, "/plasma/")) {
            print_err("Error: No plasma data in input file.");
            return 1;
        }
        print_out(VERBOSE_IO, "\nReading plasma input.\n");
        if( hdf5_get_active_qid(f, "/plasma/", qid) ) {
            print_err("Error: Active QID not declared.");
            return 1;
        }
        print_out(VERBOSE_IO, "Active QID is %s\n", qid);
        if( hdf5_plasma_init_offload(f, &(sim->plasma_offload_data),
                                     plasma_offload_array, qid) ) {
            print_err("Error: Failed to initialize plasma data.\n");
            return 1;
        }
        print_out(VERBOSE_IO, "Plasma data read and initialized.\n");
    }


    if(input_active & hdf5_input_neutral) {
        if(hdf5_find_group(f, "/neutral/")) {
            print_err("Error: No neutral data in input file.");
            return 1;
        }
        print_out(VERBOSE_IO, "\nReading neutral input.\n");
        if(sim->qid_neutral[0] != '\0') {
            strcpy(qid, sim->qid_neutral);
        }
        else if( hdf5_get_active_qid(f, "/neutral/", qid) ) {
            print_err("Error: Active QID not declared.");
            return 1;
        }
        print_out(VERBOSE_IO, "Active QID is %s\n", qid);
        if( hdf5_neutral_init_offload(f, &(sim->neutral_offload_data),
                                      neutral_offload_array, qid) ) {
            print_err("Error: Failed to initialize neutral data.\n");
            return 1;
        }
        print_out(VERBOSE_IO, "Neutral data read and initialized.\n");
    }


    if(input_active & hdf5_input_wall) {
        if(hdf5_find_group(f, "/wall/")) {
            print_err("Error: No wall data in input file.");
            return 1;
        }
        print_out(VERBOSE_IO, "\nReading wall input.\n");
        if(sim->qid_wall[0] != '\0') {
            strcpy(qid, sim->qid_wall);
        }
        else if( hdf5_get_active_qid(f, "/wall/", qid) ) {
            print_err("Error: Active QID not declared.");
            return 1;
        }
        print_out(VERBOSE_IO, "Active QID is %s\n", qid);
        if( hdf5_wall_init_offload(f, &(sim->wall_offload_data),
                                   wall_offload_array, qid) ) {
            print_err("Error: Failed to initialize wall.\n");
            return 1;
        }
        print_out(VERBOSE_IO, "Wall data read and initialized.\n");
    }


<<<<<<< HEAD
    print_out(VERBOSE_IO, "\nReading boozer input.\n");
    if( hdf5_get_active_qid(f, "/boozer/", qid) ) {
        print_err("Error: Active QID not declared.");
        return 1;
    }
    print_out(VERBOSE_IO, "Active QID is %s\n", qid);
    if( hdf5_boozer_init_offload(f, &(sim->boozer_offload_data),
                                 boozer_offload_array, qid) ) {
        print_err("Error: Failed to read boozer input.\n");
        return 1;
    }
    print_out(VERBOSE_IO, "Boozer data read and initialized.\n");


    print_out(VERBOSE_IO, "\nReading MHD input.\n");
    if( hdf5_get_active_qid(f, "/mhd/", qid) ) {
        print_err("Error: Active QID not declared.");
        return 1;
    }
    print_out(VERBOSE_IO, "Active QID is %s\n", qid);
    if( hdf5_mhd_init_offload(f, &(sim->mhd_offload_data),
                              mhd_offload_array, qid) ) {
        print_err("Error: Failed to read MHD input.\n");
        return 1;
    }
    print_out(VERBOSE_IO, "MHD data read and initialized.\n");


    print_out(VERBOSE_IO, "\nReading marker input.\n");
    if( hdf5_get_active_qid(f, "/marker/", qid) ) {
        print_err("Error: Active QID not declared.");
        return 1;
    }
    print_out(VERBOSE_IO, "Active QID is %s\n", qid);
    if( hdf5_marker_read(f, n_markers, p, qid) ) {
        print_err("Error: Failed to read markers.\n");
        return 1;
=======
    if(input_active & hdf5_input_marker) {
        if(hdf5_find_group(f, "/marker/")) {
            print_err("Error: No marker data in input file.");
            return 1;
        }
        print_out(VERBOSE_IO, "\nReading marker input.\n");
        if(sim->qid_marker[0] != '\0') {
            strcpy(qid, sim->qid_marker);
        }
        else if( hdf5_get_active_qid(f, "/marker/", qid) ) {
            print_err("Error: Active QID not declared.");
            return 1;
        }
        print_out(VERBOSE_IO, "Active QID is %s\n", qid);
        if( hdf5_marker_read(f, n_markers, p, qid) ) {
            print_err("Error: Failed to read markers.\n");
            return 1;
        }
        print_out(VERBOSE_IO, "Marker data read and initialized.\n");
>>>>>>> e5922be1
    }


    /* Close the hdf5 file */
    if( hdf5_close(f) ) {
        print_err("Error: Could not close the file.\n");
        return 1;
    }

    print_out(VERBOSE_IO, "\nAll input read and initialized.\n");
    return 0;
}

/**
 * @brief Initialize run group
 *
 * This functions creates results group (if one does not already exist) and
 * creates run group corresponding to this run. Run group is named as
 * /results/run_XXXXXXXXXX/ where X's are the qid of current run.
 *
 * The group is initialized by writing qids of all used inputs as string
 * attributes in the run group. Also the date and empty "details" fields
 * are written.
 *
 * @param sim pointer to simulation offload struct
 * @param qid qid of this run
 *
 * @return Zero if initialization succeeded
 */
int hdf5_interface_init_results(sim_offload_data* sim, char* qid) {

    /* Create new file for the output if one does not yet exist. */
    hid_t fout = hdf5_create(sim->hdf5_out);
    if(fout < 0) {
        print_out(VERBOSE_IO, "Note: Output file %s is already present.\n",
                  sim->hdf5_out);
    }
    hdf5_close(fout);

    /* Open output file and create results section if one does not yet exist. */
    fout = hdf5_open(sim->hdf5_out);

    if( hdf5_find_group(fout, "/results/") ) {
        hdf5_create_group(fout, "/results/");
    }

    /* Create a run group for this specific run. */
    char path[256];
    hdf5_gen_path("/results/run_XXXXXXXXXX", qid, path);
    hid_t newgroup = H5Gcreate2(fout, path,
                                H5P_DEFAULT, H5P_DEFAULT, H5P_DEFAULT);
    H5Gclose (newgroup);
    print_out(VERBOSE_IO, "\nThe qid of this run is %s\n", qid);

    /* If a run with identical qid exists, abort. */
    if(newgroup < 0) {
        print_err("Error: A run with qid %s already exists.\n", qid);
        hdf5_close(fout);
        return 1;
    }

    /* Set this run as the active run. */
    hdf5_write_string_attribute(fout, "/results", "active",  qid);

    /* Read input data qids and store them here. */
    char inputqid[11];
    inputqid[10] = '\0';

    hid_t fin = hdf5_open(sim->hdf5_in);

    if(sim->qid_options[0] != '\0') {
        strcpy(inputqid, sim->qid_options);
    }
    else {
        H5LTget_attribute_string(fin, "/options/", "active", inputqid);
    }
    hdf5_write_string_attribute(fout, path, "qid_options",  inputqid);

    if(sim->qid_bfield[0] != '\0') {
        strcpy(inputqid, sim->qid_bfield);
    }
    else {
        H5LTget_attribute_string(fin, "/bfield/", "active", inputqid);
    }
    hdf5_write_string_attribute(fout, path, "qid_bfield",  inputqid);

    if(sim->qid_efield[0] != '\0') {
        strcpy(inputqid, sim->qid_efield);
    }
    else {
        H5LTget_attribute_string(fin, "/efield/", "active", inputqid);
    }
    hdf5_write_string_attribute(fout, path, "qid_efield",  inputqid);

    if(sim->qid_plasma[0] != '\0') {
        strcpy(inputqid, sim->qid_plasma);
    }
    else {
        H5LTget_attribute_string(fin, "/plasma/", "active", inputqid);
    }
    hdf5_write_string_attribute(fout, path, "qid_plasma",  inputqid);

    if(sim->qid_neutral[0] != '\0') {
        strcpy(inputqid, sim->qid_neutral);
    }
    else {
        H5LTget_attribute_string(fin, "/neutral/", "active", inputqid);
    }
    hdf5_write_string_attribute(fout, path, "qid_neutral",  inputqid);

    if(sim->qid_wall[0] != '\0') {
        strcpy(inputqid, sim->qid_wall);
    }
    else {
        H5LTget_attribute_string(fin, "/wall/", "active", inputqid);
    }
    hdf5_write_string_attribute(fout, path, "qid_wall",  inputqid);

    if(sim->qid_marker[0] != '\0') {
        strcpy(inputqid, sim->qid_marker);
    }
    else {
        H5LTget_attribute_string(fin, "/marker/", "active", inputqid);
    }
    hdf5_write_string_attribute(fout, path, "qid_marker",  inputqid);

    H5LTget_attribute_string(fin, "/boozer/", "active", inputqid);
    hdf5_write_string_attribute(fout, path, "qid_boozer",  inputqid);

    H5LTget_attribute_string(fin, "/mhd/", "active", inputqid);
    hdf5_write_string_attribute(fout, path, "qid_mhd",  inputqid);

    hdf5_close(fin);

    /* Set a description, repository status, and date; close the file. */
    hdf5_write_string_attribute(fout, path, "description",  sim->description);

#ifdef GIT_VERSION
    char git[256];
    sprintf(git, "Tag %s Branch %s", GIT_VERSION, GIT_BRANCH);
    hdf5_write_string_attribute(fout, path, "repository", git);
#else
    hdf5_write_string_attribute(fout, path, "repository",
                                "Not under version control");
#endif

    time_t t = time(NULL);
    struct tm tm = *localtime(&t);
    char date[21];
    sprintf(date, "%04d-%02d-%02d %02d:%02d:%02d.", tm.tm_year + 1900,
            tm.tm_mon + 1, tm.tm_mday, tm.tm_hour, tm.tm_min, tm.tm_sec);
    hdf5_write_string_attribute(fout, path, "date",  date);

    /* Write compiler flags from stringified macros */
    hdf5_write_string_attribute(fout, path, "CFLAGS", str_macro(CFLAGS));
    hdf5_write_string_attribute(fout, path, "CC", str_macro(CC));

    hdf5_close(fout);

    return 0;
}

/**
 * @brief Write marker state to HDF5 output
 *
 * @param fn HDF5 output filename
 * @param state name of the state to be written
 * @param n number of markers in marker array
 * @param p array of markers to be written
 *
 * @return Zero if state was written succesfully
 */
int hdf5_interface_write_state(char* fn, char* state, integer n,
                             particle_state* p) {
    hid_t f = hdf5_open(fn);
    if(f < 0) {
        print_err("Error: File not found.\n");
        return 1;
    }

    char qid[11];
    if( hdf5_get_active_qid(f, "/results/", qid) ) {
        print_err("Error: Active QID was not written to results group.\n");
        hdf5_close(f);
        return 1;
    }

    if( hdf5_state_write(f, qid, state, n, p) ) {
        print_err("Error: State could not be written.\n");
        hdf5_close(f);
        return 1;
    }

    hdf5_close(f);
    return 0;
}

/**
 * @brief Write diagnostics to HDF5 output
 *
 * @param sim pointer to simulation offload data
 * @param diag_offload_array diagnostics offload array
 * @param out HDF5 output filename
 *
 * @return Zero if diagnostics were written succesfully
 */
int hdf5_interface_write_diagnostics(sim_offload_data* sim,
                                     real* diag_offload_array, char* out) {

    print_out(VERBOSE_IO, "\nWriting diagnostics output.\n");

    hid_t f = hdf5_open(out);
    if(f < 0) {
        print_err("Error: File not found.\n");
        return 1;
    }

    char qid[11];
    if( hdf5_get_active_qid(f, "/results/", qid) ) {
        print_err("Error: Active QID was not written to results group.\n");
        hdf5_close(f);
        return 1;
    }

    if(sim->diag_offload_data.dist5D_collect) {
        print_out(VERBOSE_IO, "\nWriting 5D distribution.\n");
        int idx = sim->diag_offload_data.offload_dist5D_index;
        if( hdf5_dist_write_5D(f, qid, &sim->diag_offload_data.dist5D,
                               &diag_offload_array[idx]) ) {
            print_err("Warning: 5D distribution could not be written.\n");
        }
    }

    if(sim->diag_offload_data.dist6D_collect) {
        print_out(VERBOSE_IO, "\nWriting 6D distribution.\n");
        int idx = sim->diag_offload_data.offload_dist6D_index;
        if( hdf5_dist_write_6D(f, qid, &sim->diag_offload_data.dist6D,
                               &diag_offload_array[idx]) ) {
            print_err("Warning: 6D distribution could not be written.\n");
        }
    }
    if(sim->diag_offload_data.distrho5D_collect) {
        print_out(VERBOSE_IO, "\nWriting rho 5D distribution.\n");
        int idx = sim->diag_offload_data.offload_distrho5D_index;
        if( hdf5_dist_write_rho5D(f, qid, &sim->diag_offload_data.distrho5D,
                                  &diag_offload_array[idx]) ) {
            print_err("Warning: rho 5D distribution could not be written.\n");
        }
    }

    if(sim->diag_offload_data.distrho6D_collect) {
        print_out(VERBOSE_IO, "\nWriting rho 6D distribution.\n");
        int idx = sim->diag_offload_data.offload_distrho6D_index;
        if( hdf5_dist_write_rho6D( f, qid, &sim->diag_offload_data.distrho6D,
                                   &diag_offload_array[idx]) ) {
            print_err("Warning: rho 6D distribution could not be written.\n");
        }
    }

    if(sim->diag_offload_data.diagorb_collect) {
        print_out(VERBOSE_IO, "Writing orbit diagnostics.\n");

        int idx = sim->diag_offload_data.offload_diagorb_index;
        if( hdf5_orbit_write(f, qid, &sim->diag_offload_data.diagorb,
                             &diag_offload_array[idx]) ) {
            print_err("Warning: Orbit diagnostics could not be written.\n");
        }
    }

    hdf5_close(f);

    print_out(VERBOSE_IO, "\nDiagnostics output written.\n");

    return 0;
}

/**
 * @brief Fetch active qid within the given group
 *
 * Each input group (/bfield/, /options/, etc.) has qid string indicating which
 * of the subgroups is active, i.e., meant to be used within this simulation.
 *
 * This function fetches the active qid assuming the file is opened and closed
 * outside of this function.
 *
 * @param f HDF5 file identifier
 * @param group group string including the "/"s on both sides e.g. /bfield/
 * @param qid array where qid will be stored
 *
 * @return Zero on success
 */
int hdf5_get_active_qid(hid_t f, const char* group, char qid[11]) {
    if( H5LTget_attribute_string(f, group, "active", qid) ) {
        return 1;
    }
    qid[10] = '\0';

    return 0;
}<|MERGE_RESOLUTION|>--- conflicted
+++ resolved
@@ -76,56 +76,6 @@
     }
 
     /* Read active input from hdf5 and initialize */
-
-<<<<<<< HEAD
-    if(hdf5_find_group(f, "/options/")) {
-        print_err("Error: No options in input file.");
-        return 1;
-    }
-
-    if(hdf5_find_group(f, "/bfield/")) {
-        print_err("Error: No magnetic field in input file.");
-        return 1;
-    }
-
-    if(hdf5_find_group(f, "/efield/")) {
-        print_err("Error: No electric field in input file.");
-        return 1;
-    }
-
-    if(hdf5_find_group(f, "/plasma/")) {
-        print_err("Error: No plasma data in input file.");
-        return 1;
-    }
-
-    if(hdf5_find_group(f, "/neutral/")) {
-        print_err("Error: No neutral data in input file.");
-        return 1;
-    }
-
-    if(hdf5_find_group(f, "/wall/")) {
-        print_err("Error: No wall data in input file.");
-        return 1;
-    }
-
-    if(hdf5_find_group(f, "/boozer/")) {
-        print_err("Error: No boozer data in input file.");
-        return 1;
-    }
-
-    if(hdf5_find_group(f, "/mhd/")) {
-        print_err("Error: No MHD data in input file.");
-        return 1;
-    }
-
-    if(hdf5_find_group(f, "/marker/")) {
-        print_err("Error: No marker data in input file.");
-        return 1;
-    }
-
-    /* Read input from hdf5 and initialize */
-=======
->>>>>>> e5922be1
     char qid[11];
 
     if(input_active & hdf5_input_options) {
@@ -265,45 +215,52 @@
     }
 
 
-<<<<<<< HEAD
-    print_out(VERBOSE_IO, "\nReading boozer input.\n");
-    if( hdf5_get_active_qid(f, "/boozer/", qid) ) {
-        print_err("Error: Active QID not declared.");
-        return 1;
-    }
-    print_out(VERBOSE_IO, "Active QID is %s\n", qid);
-    if( hdf5_boozer_init_offload(f, &(sim->boozer_offload_data),
-                                 boozer_offload_array, qid) ) {
-        print_err("Error: Failed to read boozer input.\n");
-        return 1;
-    }
-    print_out(VERBOSE_IO, "Boozer data read and initialized.\n");
-
-
-    print_out(VERBOSE_IO, "\nReading MHD input.\n");
-    if( hdf5_get_active_qid(f, "/mhd/", qid) ) {
-        print_err("Error: Active QID not declared.");
-        return 1;
-    }
-    print_out(VERBOSE_IO, "Active QID is %s\n", qid);
-    if( hdf5_mhd_init_offload(f, &(sim->mhd_offload_data),
-                              mhd_offload_array, qid) ) {
-        print_err("Error: Failed to read MHD input.\n");
-        return 1;
-    }
-    print_out(VERBOSE_IO, "MHD data read and initialized.\n");
-
-
-    print_out(VERBOSE_IO, "\nReading marker input.\n");
-    if( hdf5_get_active_qid(f, "/marker/", qid) ) {
-        print_err("Error: Active QID not declared.");
-        return 1;
-    }
-    print_out(VERBOSE_IO, "Active QID is %s\n", qid);
-    if( hdf5_marker_read(f, n_markers, p, qid) ) {
-        print_err("Error: Failed to read markers.\n");
-        return 1;
-=======
+    if(input_active & hdf5_input_boozer) {
+        if(hdf5_find_group(f, "/boozer/")) {
+            print_err("Error: No boozer data in input file.");
+            return 1;
+        }
+        print_out(VERBOSE_IO, "\nReading boozer input.\n");
+        if(sim->qid_boozer[0] != '\0') {
+            strcpy(qid, sim->qid_boozer);
+        }
+        else if( hdf5_get_active_qid(f, "/boozer/", qid) ) {
+            print_err("Error: Active QID not declared.");
+            return 1;
+        }
+        print_out(VERBOSE_IO, "Active QID is %s\n", qid);
+        if( hdf5_boozer_init_offload(f, &(sim->boozer_offload_data),
+                                     boozer_offload_array, qid) ) {
+            print_err("Error: Failed to read boozer input.\n");
+            return 1;
+        }
+        print_out(VERBOSE_IO, "Boozer data read and initialized.\n");
+    }
+
+
+    if(input_active & hdf5_input_mhd) {
+        if(hdf5_find_group(f, "/mhd/")) {
+            print_err("Error: No MHD data in input file.");
+            return 1;
+        }
+        print_out(VERBOSE_IO, "\nReading MHD input.\n");
+        if(sim->qid_mhd[0] != '\0') {
+            strcpy(qid, sim->qid_mhd);
+        }
+        else if( hdf5_get_active_qid(f, "/mhd/", qid) ) {
+            print_err("Error: Active QID not declared.");
+            return 1;
+        }
+        print_out(VERBOSE_IO, "Active QID is %s\n", qid);
+        if( hdf5_mhd_init_offload(f, &(sim->mhd_offload_data),
+                                  mhd_offload_array, qid) ) {
+            print_err("Error: Failed to read MHD input.\n");
+            return 1;
+        }
+        print_out(VERBOSE_IO, "MHD data read and initialized.\n");
+    }
+
+
     if(input_active & hdf5_input_marker) {
         if(hdf5_find_group(f, "/marker/")) {
             print_err("Error: No marker data in input file.");
@@ -323,7 +280,6 @@
             return 1;
         }
         print_out(VERBOSE_IO, "Marker data read and initialized.\n");
->>>>>>> e5922be1
     }
 
 
